use super::channel::{ChannelActorState, FUNDING_CELL_WITNESS_LEN};
use super::config::{DEFAULT_CHANNEL_MINIMAL_CKB_AMOUNT, DEFAULT_UDT_MINIMAL_CKB_AMOUNT};
use crate::ckb_chain::contracts::{get_cell_deps, get_script_by_contract, Contract};
use ckb_types::core::TransactionBuilder;
use ckb_types::packed::{Bytes, OutPoint, Script};
use ckb_types::prelude::Builder;
use ckb_types::{
    core::FeeRate,
    packed::{CellInput, CellOutput},
    prelude::Pack,
};
use molecule::prelude::Entity;
use tracing::debug;

pub(crate) fn default_minimal_ckb_amount(is_udt: bool) -> u64 {
    if is_udt {
        DEFAULT_UDT_MINIMAL_CKB_AMOUNT
    } else {
        DEFAULT_CHANNEL_MINIMAL_CKB_AMOUNT
    }
}

pub(crate) fn commitment_tx_size(
    udt_type_script: &Option<Script>,
    shutdown_scripts: Option<(Script, Script)>,
) -> usize {
    let (script_a, script_b) =
        if let Some((local_shutdown_script, remote_shutdown_script)) = shutdown_scripts {
            (local_shutdown_script, remote_shutdown_script)
        } else {
            let script = get_script_by_contract(Contract::Secp256k1Lock, &[0u8; 20]);
            (script.clone(), script)
        };

    let cell_deps = get_cell_deps(vec![Contract::FundingLock], udt_type_script);

    let (outputs, outputs_data) = if let Some(type_script) = udt_type_script {
        let output_a = CellOutput::new_builder()
            .lock(script_a)
            .type_(Some(type_script.clone()).pack())
            .capacity(0.pack())
            .build();
        let output_b = CellOutput::new_builder()
            .lock(script_b)
            .type_(Some(type_script.clone()).pack())
            .capacity(0.pack())
            .build();
        let dummy_output_data = (0_u128).to_le_bytes().pack();

        let outputs = [output_a, output_b];
        let outputs_data = [dummy_output_data.clone(), dummy_output_data];
        (outputs, outputs_data.to_vec())
    } else {
<<<<<<< HEAD
        let dummy_output = CellOutput::new_builder()
            .capacity((0 as u64).pack())
            .lock(dummy_script)
=======
        let output_a = CellOutput::new_builder()
            .capacity(0.pack())
            .lock(script_a)
>>>>>>> 5167a03f
            .build();
        let output_b = CellOutput::new_builder()
            .capacity(0.pack())
            .lock(script_b)
            .build();
        let outputs = [output_a, output_b];
        (outputs, vec![Bytes::default(); 2])
    };

    let mock_commitment_tx = TransactionBuilder::default()
        .cell_deps(cell_deps)
        .input(
            CellInput::new_builder()
                .previous_output(OutPoint::default())
                .build(),
        )
        .set_outputs(outputs.to_vec())
        .set_outputs_data(outputs_data.to_vec())
        .set_witnesses(vec![[0; FUNDING_CELL_WITNESS_LEN].pack()])
        .build();
    mock_commitment_tx.data().serialized_size_in_block()
}

pub(crate) fn calculate_commitment_tx_fee(fee_rate: u64, udt_type_script: &Option<Script>) -> u64 {
    debug!(
        "calculate_commitment_tx_fee: {} udt_script: {:?}",
        fee_rate, udt_type_script
    );
    let fee_rate: FeeRate = FeeRate::from_u64(fee_rate);

    let tx_size = commitment_tx_size(udt_type_script, None) as u64;
    let res = fee_rate.fee(tx_size).as_u64();
    debug!("calculate_commitment_tx_fee return: {}", res);
    res
}

/// Note: the shutdown scripts are optional, if not provided, the default lock script will be used
pub(crate) fn calculate_shutdown_tx_fee(fee_rate: u64, state: &ChannelActorState) -> u64 {
    let udt_type_script = &state.funding_udt_type_script;
    let shutdown_scripts = (
        state.remote_shutdown_script.clone().unwrap_or(
            state
                .funding_source_lock_script
                .clone()
                .expect("no funding source lock script"),
        ),
        state.local_shutdown_script.clone().unwrap_or(
            state
                .funding_source_lock_script
                .clone()
                .expect("no funding source lock script"),
        ),
    );
    debug!(
        "calculate_shutdown_tx_fee: {} udt_script: {:?}",
        fee_rate, udt_type_script
    );
    let fee_rate: FeeRate = FeeRate::from_u64(fee_rate);
    let tx_size = commitment_tx_size(udt_type_script, Some(shutdown_scripts)) as u64;
    let res = fee_rate.fee(tx_size).as_u64();
    debug!("calculate_shutdown_tx_fee return: {}", res);
    res
}<|MERGE_RESOLUTION|>--- conflicted
+++ resolved
@@ -51,15 +51,9 @@
         let outputs_data = [dummy_output_data.clone(), dummy_output_data];
         (outputs, outputs_data.to_vec())
     } else {
-<<<<<<< HEAD
-        let dummy_output = CellOutput::new_builder()
-            .capacity((0 as u64).pack())
-            .lock(dummy_script)
-=======
         let output_a = CellOutput::new_builder()
             .capacity(0.pack())
             .lock(script_a)
->>>>>>> 5167a03f
             .build();
         let output_b = CellOutput::new_builder()
             .capacity(0.pack())
