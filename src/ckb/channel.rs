use bitflags::bitflags;
use ckb_hash::{blake2b_256, new_blake2b};
use ckb_sdk::Since;
use ckb_types::{
    core::{FeeRate, TransactionBuilder, TransactionView},
    packed::{Bytes, CellInput, CellOutput, OutPoint, Script, Transaction},
    prelude::{AsTransactionBuilder, IntoTransactionView, Pack, Unpack},
};

use log::{debug, error, info, warn};
use molecule::prelude::{Builder, Entity};
use musig2::{
    aggregate_partial_signatures,
    errors::{SigningError, VerifyError},
    sign_partial, verify_partial, AggNonce, CompactSignature, KeyAggContext, PartialSignature,
    PubNonce, SecNonce,
};
use ractor::{
    async_trait as rasync_trait, Actor, ActorProcessingErr, ActorRef, RpcReplyPort, SpawnErr,
};

use serde::{Deserialize, Serialize};
use serde_with::{serde_as, DisplayFromStr};
use tentacle::secio::PeerId;
use thiserror::Error;
use tokio::sync::oneshot;

use std::{borrow::Borrow, collections::BTreeMap};

use crate::{
    ckb::{
        config::{DEFAULT_UDT_MINIMAL_CKB_AMOUNT, MIN_OCCUPIED_CAPACITY},
        types::Shutdown,
    },
    ckb_chain::{
        contracts::{get_cell_deps, get_script_by_contract, Contract},
        FundingRequest,
    },
    NetworkServiceEvent,
};

use super::{
    config::{DEFAULT_CHANNEL_MINIMAL_CKB_AMOUNT, MIN_UDT_OCCUPIED_CAPACITY},
    key::blake2b_hash_with_salt,
    network::CFNMessageWithPeerId,
    serde_utils::EntityHex,
    types::{
        AcceptChannel, AddTlc, CFNMessage, ChannelReady, ClosingSigned, CommitmentSigned, Hash256,
        LockTime, OpenChannel, Privkey, Pubkey, ReestablishChannel, RemoveTlc, RemoveTlcReason,
        RevokeAndAck, TxCollaborationMsg, TxComplete, TxUpdate,
    },
    NetworkActorCommand, NetworkActorEvent, NetworkActorMessage,
};

// - `version`: 8 bytes, u64 in little-endian
// - `funding_out_point`: 36 bytes, out point of the funding transaction
// - `pubkey`: 32 bytes, x only aggregated public key
// - `signature`: 64 bytes, aggregated signature
const FUNDING_CELL_WITNESS_LEN: usize = 16 + 8 + 36 + 32 + 64;
// Some part of the code liberally gets previous commitment number, which is
// the current commitment number minus 1. We deliberately set initial commitment number to 1,
// so that we can get previous commitment point/number without checking if the channel
// is funded or not.
pub const INITIAL_COMMITMENT_NUMBER: u64 = 0;

const ASSUME_NETWORK_ACTOR_ALIVE: &'static str = "network actor must be alive";

pub enum ChannelActorMessage {
    /// Command are the messages that are sent to the channel actor to perform some action.
    /// It is normally generated from a user request.
    Command(ChannelCommand),
    /// Some system events associated to a channel, such as the funding transaction confirmed.
    Event(ChannelEvent),
    /// PeerMessage are the messages sent from the peer.
    PeerMessage(CFNMessage),
}

#[derive(Debug, Serialize, Deserialize)]
pub struct AddTlcResponse {
    pub tlc_id: u64,
}

#[derive(Debug)]
pub enum ChannelCommand {
    TxCollaborationCommand(TxCollaborationCommand),
    // TODO: maybe we should automatically send commitment_signed message after receiving
    // tx_complete event.
    CommitmentSigned(),
    AddTlc(AddTlcCommand, RpcReplyPort<Result<AddTlcResponse, String>>),
    RemoveTlc(RemoveTlcCommand, RpcReplyPort<Result<(), String>>),
    Shutdown(ShutdownCommand, RpcReplyPort<Result<(), String>>),
}

#[derive(Debug)]
pub enum TxCollaborationCommand {
    TxUpdate(TxUpdateCommand),
    TxComplete(),
}

#[derive(Debug)]
pub struct AddTlcCommand {
    pub amount: u128,
    pub preimage: Option<Hash256>,
    pub payment_hash: Option<Hash256>,
    pub expiry: LockTime,
}

#[derive(Debug)]
pub struct RemoveTlcCommand {
    pub id: u64,
    pub reason: RemoveTlcReason,
}

#[derive(Debug)]
pub struct ShutdownCommand {
    pub close_script: Script,
    pub fee_rate: FeeRate,
}

fn get_random_preimage() -> Hash256 {
    let mut preimage = [0u8; 32];
    preimage.copy_from_slice(&rand::random::<[u8; 32]>());
    preimage.into()
}

#[derive(Debug)]
pub struct ChannelCommandWithId {
    pub channel_id: Hash256,
    pub command: ChannelCommand,
}

pub const DEFAULT_FEE_RATE: u64 = 1_000;
pub const DEFAULT_COMMITMENT_FEE_RATE: u64 = 1_000;
pub const DEFAULT_MAX_TLC_VALUE_IN_FLIGHT: u128 = u128::MAX;
pub const DEFAULT_MAX_ACCEPT_TLCS: u64 = u64::MAX;
pub const DEFAULT_MIN_TLC_VALUE: u128 = 0;
pub const DEFAULT_TO_LOCAL_DELAY_BLOCKS: u64 = 10;

#[derive(Debug)]
pub struct TxUpdateCommand {
    pub transaction: Transaction,
}

pub struct OpenChannelParameter {
    pub funding_amount: u128,
    pub seed: [u8; 32],
    pub funding_udt_type_script: Option<Script>,
    pub channel_id_sender: oneshot::Sender<Hash256>,
    pub commitment_fee_rate: Option<u64>,
    pub funding_fee_rate: Option<u64>,
}

pub struct AcceptChannelParameter {
    pub funding_amount: u128,
    pub reserved_ckb_amount: u64,
    pub seed: [u8; 32],
    pub open_channel: OpenChannel,
    pub channel_id_sender: Option<oneshot::Sender<Hash256>>,
}

pub enum ChannelInitializationParameter {
    /// To open a new channel to another peer, the funding amount,
    /// the temporary channel id a unique channel seed to generate
    /// channel secrets must be given.
    OpenChannel(OpenChannelParameter),
    /// To accept a new channel from another peer, the funding amount,
    /// a unique channel seed to generate unique channel id,
    /// original OpenChannel message and an oneshot
    /// channel to receive the new channel ID must be given.
    AcceptChannel(AcceptChannelParameter),
    /// Reestablish a channel with given channel id.
    ReestablishChannel(Hash256),
}

#[derive(Debug)]
pub struct ChannelActor<S> {
    peer_id: PeerId,
    network: ActorRef<NetworkActorMessage>,
    store: S,
}

impl<S> ChannelActor<S> {
    pub fn new(peer_id: PeerId, network: ActorRef<NetworkActorMessage>, store: S) -> Self {
        Self {
            peer_id,
            network,
            store,
        }
    }

    pub fn handle_peer_message(
        &self,
        state: &mut ChannelActorState,
        message: CFNMessage,
    ) -> Result<(), ProcessingChannelError> {
        match message {
            CFNMessage::OpenChannel(_) => {
                panic!("OpenChannel message should be processed while prestarting")
            }
            CFNMessage::AcceptChannel(accept_channel) => {
                state.handle_accept_channel_message(accept_channel)?;
                let old_id = state.get_id();
                state.fill_in_channel_id();
                self.network
                    .send_message(NetworkActorMessage::new_event(
                        NetworkActorEvent::ChannelAccepted(
                            state.peer_id.clone(),
                            state.get_id(),
                            old_id,
                            state.to_local_amount,
                            state.to_remote_amount,
                            state.get_funding_lock_script(),
                            state.funding_udt_type_script.clone(),
                            state.local_reserved_ckb_amount,
                            state.remote_reserved_ckb_amount,
                            state.funding_fee_rate,
                        ),
                    ))
                    .expect(ASSUME_NETWORK_ACTOR_ALIVE);
                Ok(())
            }
            CFNMessage::TxUpdate(tx) => {
                state.handle_tx_collaboration_msg(TxCollaborationMsg::TxUpdate(tx), &self.network)
            }
            CFNMessage::TxComplete(tx) => {
                state.handle_tx_collaboration_msg(
                    TxCollaborationMsg::TxComplete(tx),
                    &self.network,
                )?;
                if let ChannelState::CollaboratingFundingTx(flags) = state.state {
                    if flags.contains(CollaboratingFundingTxFlags::COLLABRATION_COMPLETED) {
                        self.handle_commitment_signed_command(state)?;
                    }
                }
                Ok(())
            }
            CFNMessage::CommitmentSigned(commitment_signed) => {
                state.handle_commitment_signed_message(commitment_signed, &self.network)?;
                if let ChannelState::SigningCommitment(flags) = state.state {
                    if !flags.contains(SigningCommitmentFlags::OUR_COMMITMENT_SIGNED_SENT) {
                        // TODO: maybe we should send our commitment_signed message here.
                        debug!("CommitmentSigned message received, but we haven't sent our commitment_signed message yet");
                        // Notify outside observers.
                        self.network
                            .send_message(NetworkActorMessage::new_event(
                                NetworkActorEvent::NetworkServiceEvent(
                                    NetworkServiceEvent::CommitmentSignaturePending(
                                        state.peer_id.clone(),
                                        state.get_id(),
                                        state.get_current_commitment_number(false),
                                    ),
                                ),
                            ))
                            .expect(ASSUME_NETWORK_ACTOR_ALIVE);
                    }
                }
                Ok(())
            }
            CFNMessage::TxSignatures(tx_signatures) => {
                // We're the one who sent tx_signature first, and we received a tx_signature message.
                // This means that the tx_signature procedure is now completed. Just change state,
                // and exit.
                if state.should_local_send_tx_signatures_first() {
                    let new_witnesses: Vec<_> = tx_signatures
                        .witnesses
                        .into_iter()
                        .map(|x| x.pack())
                        .collect();
                    debug!(
                        "Updating funding tx witnesses of {:?} to {:?}",
                        state.get_funding_transaction().calc_tx_hash(),
                        new_witnesses.iter().map(|x| hex::encode(x.as_slice()))
                    );
                    state.funding_tx = Some(
                        state
                            .get_funding_transaction()
                            .as_advanced_builder()
                            .set_witnesses(new_witnesses)
                            .build()
                            .data(),
                    );
                    self.network
                        .send_message(NetworkActorMessage::new_event(
                            NetworkActorEvent::FundingTransactionPending(
                                state.get_funding_transaction().clone(),
                                state.get_funding_transaction_outpoint(),
                                state.get_id(),
                            ),
                        ))
                        .expect(ASSUME_NETWORK_ACTOR_ALIVE);

                    state.update_state(ChannelState::AwaitingChannelReady(
                        AwaitingChannelReadyFlags::empty(),
                    ));
                    return Ok(());
                };

                state.handle_tx_signatures(&self.network, Some(tx_signatures.witnesses))?;
                Ok(())
            }
            CFNMessage::RevokeAndAck(revoke_and_ack) => {
                state.handle_revoke_and_ack_message(revoke_and_ack)?;
                Ok(())
            }
            CFNMessage::ChannelReady(channel_ready) => {
                let flags = match state.state {
                    ChannelState::AwaitingTxSignatures(flags) => {
                        if flags.contains(AwaitingTxSignaturesFlags::TX_SIGNATURES_SENT) {
                            AwaitingChannelReadyFlags::empty()
                        } else {
                            return Err(ProcessingChannelError::InvalidState(format!(
                                "received ChannelReady message, but we're not ready for ChannelReady, state is currently {:?}",
                                state.state
                            )));
                        }
                    }
                    ChannelState::AwaitingChannelReady(flags) => flags,
                    _ => {
                        return Err(ProcessingChannelError::InvalidState(format!(
                            "received ChannelReady message, but we're not ready for ChannelReady, state is currently {:?}", state.state
                        )));
                    }
                };
                let flags = flags | AwaitingChannelReadyFlags::THEIR_CHANNEL_READY;
                state.update_state(ChannelState::AwaitingChannelReady(flags));
                debug!(
                    "ChannelReady: {:?}, current state: {:?}",
                    &channel_ready, &state.state
                );

                if flags.contains(AwaitingChannelReadyFlags::CHANNEL_READY) {
                    state.on_channel_ready(&self.network);
                }

                Ok(())
            }
            CFNMessage::AddTlc(add_tlc) => {
                state.check_state_for_tlc_update()?;

                let tlc = state.create_inbounding_tlc(add_tlc)?;
                state.insert_tlc(tlc)?;

                // TODO: here we didn't send any ack message to the peer.
                // The peer may falsely believe that we have already processed this message,
                // while we have crashed. We need a way to make sure that the peer will resend
                // this message, and our processing of this message is idempotent.
                Ok(())
            }
            CFNMessage::RemoveTlc(remove_tlc) => {
                state.check_state_for_tlc_update()?;

                state
                    .remove_tlc_with_reason(TLCId::Offered(remove_tlc.tlc_id), remove_tlc.reason)?;
                Ok(())
            }
            CFNMessage::Shutdown(shutdown) => {
                let flags = match state.state {
                    ChannelState::ChannelReady() => ShuttingDownFlags::empty(),
                    ChannelState::ShuttingDown(flags)
                        if flags.contains(ShuttingDownFlags::THEIR_SHUTDOWN_SENT) =>
                    {
                        return Err(ProcessingChannelError::InvalidParameter(
                            "Received Shutdown message, but we're already in ShuttingDown state"
                                .to_string(),
                        ));
                    }
                    ChannelState::ShuttingDown(flags) => flags,
                    _ => {
                        return Err(ProcessingChannelError::InvalidState(format!(
                            "received Shutdown message, but we're not ready for Shutdown, state is currently {:?}",
                            state.state
                        )));
                    }
                };
                state.remote_shutdown_script = Some(shutdown.close_script);
                state.remote_shutdown_fee_rate = Some(shutdown.fee_rate.as_u64());

                let flags = flags | ShuttingDownFlags::THEIR_SHUTDOWN_SENT;
                state.update_state(ChannelState::ShuttingDown(flags));
                state.maybe_transition_to_shutdown(&self.network)?;

                Ok(())
            }
            CFNMessage::ClosingSigned(closing) => {
                let ClosingSigned {
                    partial_signature,
                    channel_id,
                } = closing;

                if channel_id != state.get_id() {
                    return Err(ProcessingChannelError::InvalidParameter(
                        "Channel id mismatch".to_string(),
                    ));
                }

                // Note that we don't check the validity of the signature here.
                // we will check the validity when we're about to build the shutdown tx.
                // This may be or may not be a problem.
                // We do this to simplify the handling of the message.
                // We may change this in the future.
                // We also didn't check the state here.
                state.remote_shutdown_signature = Some(partial_signature);

                state.maybe_transition_to_shutdown(&self.network)?;
                Ok(())
            }
            CFNMessage::ReestablishChannel(reestablish_channel) => {
                state.handle_reestablish_channel_message(reestablish_channel, &self.network)?;
                Ok(())
            }
            CFNMessage::TxAbort(_) | CFNMessage::TxInitRBF(_) | CFNMessage::TxAckRBF(_) => {
                warn!("Received unsupported message: {:?}", &message);
                Ok(())
            }
        }
    }

    pub fn handle_commitment_signed_command(
        &self,
        state: &mut ChannelActorState,
    ) -> ProcessingChannelResult {
        let flags = match state.state {
            ChannelState::CollaboratingFundingTx(flags)
                if !flags.contains(CollaboratingFundingTxFlags::COLLABRATION_COMPLETED) =>
            {
                return Err(ProcessingChannelError::InvalidState(format!(
                    "Unable to process commitment_signed command in state {:?}, as collaboration is not completed yet.",
                    &state.state
                )));
            }
            ChannelState::CollaboratingFundingTx(_) => {
                debug!(
                    "Processing commitment_signed command in from CollaboratingFundingTx state {:?}",
                    &state.state
                );
                CommitmentSignedFlags::SigningCommitment(SigningCommitmentFlags::empty())
            }
            ChannelState::SigningCommitment(flags)
                if flags.contains(SigningCommitmentFlags::OUR_COMMITMENT_SIGNED_SENT) =>
            {
                return Err(ProcessingChannelError::InvalidState(format!(
                    "Unable to process commitment_signed command in state {:?}, as we have already sent our commitment_signed message.",
                    &state.state
                )));
            }
            ChannelState::SigningCommitment(flags) => {
                debug!(
                    "Processing commitment_signed command in from SigningCommitment state {:?}",
                    &state.state
                );
                CommitmentSignedFlags::SigningCommitment(flags)
            }
            ChannelState::ChannelReady() => CommitmentSignedFlags::ChannelReady(),
            ChannelState::ShuttingDown(flags) => {
                if flags.contains(ShuttingDownFlags::AWAITING_PENDING_TLCS) {
                    debug!(
                        "Signing commitment transactions while shutdown is pending, current state {:?}",
                        &state.state
                    );
                    CommitmentSignedFlags::PendingShutdown(flags)
                } else {
                    return Err(ProcessingChannelError::InvalidState(format!(
                        "Unable to process commitment_signed message in shutdowning state with flags {:?}",
                        &flags
                    )));
                }
            }
            _ => {
                return Err(ProcessingChannelError::InvalidState(format!(
                    "Unable to send commitment signed message in state {:?}",
                    &state.state
                )));
            }
        };

        debug!(
            "Building and signing commitment tx for state {:?}",
            &state.state
        );
        let PartiallySignedCommitmentTransaction {
            tx,
            signature,
            witnesses,
            msg: _,
            version,
        } = state.build_and_sign_commitment_tx()?;
        debug!(
            "Built and signed commitment tx #{}: transaction: ({:?}), partial signature: {:?}",
            version, &tx, &signature
        );

        debug!(
            "Sending next local nonce {:?} (previous nonce {:?})",
            state.get_next_local_nonce(),
            state.get_local_nonce().borrow()
        );
        let commitment_signed = CommitmentSigned {
            channel_id: state.get_id(),
            partial_signature: signature,
            next_local_nonce: state.get_next_local_nonce(),
        };
        debug!(
            "Sending built commitment_signed message: {:?}",
            &commitment_signed
        );
        self.network
            .send_message(NetworkActorMessage::new_command(
                NetworkActorCommand::SendCFNMessage(CFNMessageWithPeerId {
                    peer_id: state.peer_id.clone(),
                    message: CFNMessage::CommitmentSigned(commitment_signed),
                }),
            ))
            .expect(ASSUME_NETWORK_ACTOR_ALIVE);
        self.network
            .send_message(NetworkActorMessage::new_event(
                NetworkActorEvent::NetworkServiceEvent(NetworkServiceEvent::LocalCommitmentSigned(
                    state.peer_id.clone(),
                    state.get_id(),
                    version,
                    tx.clone(),
                    witnesses,
                )),
            ))
            .expect("myself alive");

        match flags {
            CommitmentSignedFlags::SigningCommitment(flags) => {
                let flags = flags | SigningCommitmentFlags::OUR_COMMITMENT_SIGNED_SENT;
                state.update_state(ChannelState::SigningCommitment(flags));
                state.maybe_transition_to_tx_signatures(flags, &self.network)?;
            }
            CommitmentSignedFlags::ChannelReady() => {}
            CommitmentSignedFlags::PendingShutdown(_) => {
                state.maybe_transition_to_shutdown(&self.network)?;
            }
        }
        Ok(())
    }

    pub fn handle_add_tlc_command(
        &self,
        state: &mut ChannelActorState,
        command: AddTlcCommand,
    ) -> Result<u64, ProcessingChannelError> {
        debug!("handle add tlc command : {:?}", &command);
        state.check_state_for_tlc_update()?;
        let tlc = state.create_outbounding_tlc(command);
        state.insert_tlc(tlc)?;

        debug!("Inserted tlc into channel state: {:?}", &tlc);
        // TODO: Note that since message sending is async,
        // we can't guarantee anything about the order of message sending
        // and state updating. And any of these may fail while the other succeeds.
        // We may need to handle all these possibilities.
        // To make things worse, we currently don't have a way to ACK all the messages.

        // Send tlc update message to peer.
        let msg = CFNMessageWithPeerId {
            peer_id: self.peer_id.clone(),
            message: CFNMessage::AddTlc(AddTlc {
                channel_id: state.get_id(),
                tlc_id: tlc.id.into(),
                amount: tlc.amount,
                payment_hash: tlc.payment_hash,
                expiry: tlc.lock_time,
            }),
        };
        debug!("Sending AddTlc message: {:?}", &msg);
        self.network
            .send_message(NetworkActorMessage::new_command(
                NetworkActorCommand::SendCFNMessage(msg),
            ))
            .expect(ASSUME_NETWORK_ACTOR_ALIVE);

        Ok(tlc.id.into())
    }

    pub fn handle_remove_tlc_command(
        &self,
        state: &mut ChannelActorState,
        command: RemoveTlcCommand,
    ) -> ProcessingChannelResult {
        state.check_state_for_tlc_update()?;
        let tlc = state.remove_tlc_with_reason(TLCId::Received(command.id), command.reason)?;
        let msg = CFNMessageWithPeerId {
            peer_id: self.peer_id.clone(),
            message: CFNMessage::RemoveTlc(RemoveTlc {
                channel_id: state.get_id(),
                tlc_id: command.id,
                reason: command.reason,
            }),
        };
        self.network
            .send_message(NetworkActorMessage::new_command(
                NetworkActorCommand::SendCFNMessage(msg),
            ))
            .expect(ASSUME_NETWORK_ACTOR_ALIVE);

        debug!(
            "Channel ({:?}) balance after removing tlc {:?}: local balance: {}, remote balance: {}",
            state.get_id(),
            tlc,
            state.to_local_amount,
            state.to_remote_amount
        );
        state.maybe_transition_to_shutdown(&self.network)?;

        Ok(())
    }

    pub fn handle_shutdown_command(
        &self,
        state: &mut ChannelActorState,
        command: ShutdownCommand,
    ) -> ProcessingChannelResult {
        debug!("Handling shutdown command: {:?}", &command);
        let flags = match state.state {
            ChannelState::ChannelReady() => {
                debug!("Handling shutdown command in ChannelReady state");
                ShuttingDownFlags::empty()
            }
            ChannelState::ShuttingDown(flags) => flags,
            _ => {
                debug!("Handling shutdown command in state {:?}", &state.state);
                return Err(ProcessingChannelError::InvalidState(
                    "Trying to send shutdown message while in invalid state".to_string(),
                ));
            }
        };

        state.verify_shutdown_fee_rate(command.fee_rate)?;
        self.network
            .send_message(NetworkActorMessage::new_command(
                NetworkActorCommand::SendCFNMessage(CFNMessageWithPeerId {
                    peer_id: self.peer_id.clone(),
                    message: CFNMessage::Shutdown(Shutdown {
                        channel_id: state.get_id(),
                        close_script: command.close_script.clone(),
                        fee_rate: command.fee_rate,
                    }),
                }),
            ))
            .expect(ASSUME_NETWORK_ACTOR_ALIVE);
        state.local_shutdown_script = Some(command.close_script.clone());
        state.local_shutdown_fee_rate = Some(command.fee_rate.as_u64());
        let flags = flags | ShuttingDownFlags::OUR_SHUTDOWN_SENT;
        state.update_state(ChannelState::ShuttingDown(flags));
        debug!(
            "Channel state updated to {:?} after processing shutdown command",
            &state.state
        );

        state.maybe_transition_to_shutdown(&self.network)?;
        Ok(())
    }

    // This is the dual of `handle_tx_collaboration_msg`. Any logic error here is likely
    // to present in the other function as well.
    pub fn handle_tx_collaboration_command(
        &self,
        state: &mut ChannelActorState,
        command: TxCollaborationCommand,
    ) -> Result<(), ProcessingChannelError> {
        debug!("Handling tx collaboration command: {:?}", &command);
        let is_complete_command = match command {
            TxCollaborationCommand::TxComplete() => true,
            _ => false,
        };
        let is_waiting_for_remote = match state.state {
            ChannelState::CollaboratingFundingTx(flags) => {
                flags.contains(CollaboratingFundingTxFlags::AWAITING_REMOTE_TX_COLLABORATION_MSG)
            }
            _ => false,
        };

        // We first exclude below cases that are invalid for tx collaboration,
        // and then process the commands.
        let flags = match state.state {
            ChannelState::NegotiatingFunding(NegotiatingFundingFlags::INIT_SENT)
                if state.is_acceptor =>
            {
                return Err(ProcessingChannelError::InvalidState(
                    "Acceptor tries to start sending tx collaboration message".to_string(),
                ));
            }
            ChannelState::NegotiatingFunding(_) => {
                debug!("Beginning processing tx collaboration command");
                CollaboratingFundingTxFlags::empty()
            }
            ChannelState::CollaboratingFundingTx(_)
                if !is_complete_command && is_waiting_for_remote =>
            {
                return Err(ProcessingChannelError::InvalidState(format!(
                    "Trying to process command {:?} while in {:?} (should only send non-complete message after received response from peer)",
                    &command, state.state
                )));
            }
            ChannelState::CollaboratingFundingTx(flags) => {
                debug!(
                    "Processing tx collaboration command {:?} for state {:?}",
                    &command, &state.state
                );
                flags
            }
            _ => {
                return Err(ProcessingChannelError::InvalidState(format!(
                    "Invalid tx collaboration command {:?} for state {:?}",
                    &command, state.state
                )));
            }
        };

        // TODO: Note that we may deadlock here if send_tx_collaboration_command does successfully send the message,
        // as in that case both us and the remote are waiting for each other to send the message.
        match command {
            TxCollaborationCommand::TxUpdate(tx_update) => {
                let cfn_msg = CFNMessage::TxUpdate(TxUpdate {
                    channel_id: state.get_id(),
                    tx: tx_update.transaction.clone(),
                });
                self.network
                    .send_message(NetworkActorMessage::new_command(
                        NetworkActorCommand::SendCFNMessage(CFNMessageWithPeerId::new(
                            self.peer_id.clone(),
                            cfn_msg,
                        )),
                    ))
                    .expect(ASSUME_NETWORK_ACTOR_ALIVE);

                state.update_state(ChannelState::CollaboratingFundingTx(
                    CollaboratingFundingTxFlags::AWAITING_REMOTE_TX_COLLABORATION_MSG,
                ));
                state.funding_tx = Some(tx_update.transaction.clone());
                state.maybe_complete_tx_collaboration(
                    tx_update.transaction.clone(),
                    &self.network,
                )?;
            }
            TxCollaborationCommand::TxComplete() => {
                state.check_tx_complete_preconditions()?;
                let cfn_msg = CFNMessage::TxComplete(TxComplete {
                    channel_id: state.get_id(),
                });
                self.network
                    .send_message(NetworkActorMessage::new_command(
                        NetworkActorCommand::SendCFNMessage(CFNMessageWithPeerId::new(
                            self.peer_id.clone(),
                            cfn_msg,
                        )),
                    ))
                    .expect(ASSUME_NETWORK_ACTOR_ALIVE);

                state.update_state(ChannelState::CollaboratingFundingTx(
                    flags | CollaboratingFundingTxFlags::OUR_TX_COMPLETE_SENT,
                ));
            }
        }

        Ok(())
    }

    pub fn handle_command(
        &self,
        state: &mut ChannelActorState,
        command: ChannelCommand,
    ) -> Result<(), ProcessingChannelError> {
        match command {
            ChannelCommand::TxCollaborationCommand(tx_collaboration_command) => {
                self.handle_tx_collaboration_command(state, tx_collaboration_command)
            }
            ChannelCommand::CommitmentSigned() => self.handle_commitment_signed_command(state),
            ChannelCommand::AddTlc(command, reply) => {
                match self.handle_add_tlc_command(state, command) {
                    Ok(tlc_id) => {
                        self.handle_commitment_signed_command(state)?;
                        let _ = reply.send(Ok(AddTlcResponse { tlc_id }));
                        Ok(())
                    }
                    Err(err) => {
                        let _ = reply.send(Err(err.to_string()));
                        Err(err)
                    }
                }
            }
            ChannelCommand::RemoveTlc(command, reply) => {
                match self.handle_remove_tlc_command(state, command) {
                    Ok(_) => {
                        self.handle_commitment_signed_command(state)?;
                        let _ = reply.send(Ok(()));
                        Ok(())
                    }
                    Err(err) => {
                        let _ = reply.send(Err(err.to_string()));
                        Err(err)
                    }
                }
            }
            ChannelCommand::Shutdown(command, reply) => {
                match self.handle_shutdown_command(state, command) {
                    Ok(_) => {
                        let _ = reply.send(Ok(()));
                        Ok(())
                    }
                    Err(err) => {
                        let _ = reply.send(Err(err.to_string()));
                        Err(err)
                    }
                }
            }
        }
    }

    pub fn handle_event(
        &self,
        myself: &ActorRef<ChannelActorMessage>,
        state: &mut ChannelActorState,
        event: ChannelEvent,
    ) -> Result<(), ProcessingChannelError> {
        match event {
            ChannelEvent::FundingTransactionConfirmed => {
                let flags = match state.state {
                    ChannelState::AwaitingChannelReady(flags) => flags,
                    ChannelState::AwaitingTxSignatures(f)
                        if f.contains(AwaitingTxSignaturesFlags::TX_SIGNATURES_SENT) =>
                    {
                        AwaitingChannelReadyFlags::empty()
                    }
                    _ => {
                        panic!("Expecting funding transaction confirmed event in state AwaitingChannelReady or after TX_SIGNATURES_SENT, but got state {:?}", &state.state);
                    }
                };
                self.network
                    .send_message(NetworkActorMessage::new_command(
                        NetworkActorCommand::SendCFNMessage(CFNMessageWithPeerId {
                            peer_id: state.peer_id.clone(),
                            message: CFNMessage::ChannelReady(ChannelReady {
                                channel_id: state.get_id(),
                            }),
                        }),
                    ))
                    .expect(ASSUME_NETWORK_ACTOR_ALIVE);
                let flags = flags | AwaitingChannelReadyFlags::OUR_CHANNEL_READY;
                state.update_state(ChannelState::AwaitingChannelReady(flags));
                if flags.contains(AwaitingChannelReadyFlags::CHANNEL_READY) {
                    state.on_channel_ready(&self.network);
                }
            }
            ChannelEvent::PeerDisconnected => {
                myself.stop(Some("PeerDisconnected".to_string()));
            }
        }
        Ok(())
    }

    fn get_funding_and_reserved_amount(
        &self,
        funding_amount: u128,
        udt_type_script: &Option<Script>,
    ) -> Result<(u128, u64), ProcessingChannelError> {
        match udt_type_script {
            Some(_) => Ok((funding_amount, DEFAULT_UDT_MINIMAL_CKB_AMOUNT)),
            _ => {
                let reserved_ckb_amount = DEFAULT_CHANNEL_MINIMAL_CKB_AMOUNT;
                if funding_amount < reserved_ckb_amount.into() {
                    return Err(ProcessingChannelError::InvalidParameter(format!(
                        "The value of the channel should be greater than the reserve amount: {}",
                        reserved_ckb_amount
                    )));
                }
                let funding_amount = funding_amount - reserved_ckb_amount as u128;
                Ok((funding_amount, reserved_ckb_amount))
            }
        }
    }
}

#[rasync_trait]
impl<S> Actor for ChannelActor<S>
where
    S: ChannelActorStateStore + Send + Sync + 'static,
{
    type Msg = ChannelActorMessage;
    type State = ChannelActorState;
    type Arguments = ChannelInitializationParameter;

    async fn pre_start(
        &self,
        myself: ActorRef<Self::Msg>,
        args: Self::Arguments,
    ) -> Result<Self::State, ActorProcessingErr> {
        // startup the event processing
        match args {
            ChannelInitializationParameter::AcceptChannel(AcceptChannelParameter {
                funding_amount: my_funding_amount,
                reserved_ckb_amount: my_reserved_ckb_amount,
                seed,
                open_channel,
                channel_id_sender,
            }) => {
                let peer_id = self.peer_id.clone();
                debug!(
                    "Accepting channel {:?} to peer {:?}",
                    &open_channel, &peer_id
                );

                let counterpart_pubkeys = (&open_channel).into();
                let OpenChannel {
                    channel_id,
                    chain_hash,
                    commitment_fee_rate,
                    funding_fee_rate,
                    funding_udt_type_script,
                    funding_amount,
                    reserved_ckb_amount,
                    to_local_delay,
                    first_per_commitment_point,
                    second_per_commitment_point,
                    next_local_nonce,
                    ..
                } = &open_channel;

                if *chain_hash != [0u8; 32].into() {
                    return Err(Box::new(ProcessingChannelError::InvalidParameter(format!(
                        "Invalid chain hash {:?}",
                        chain_hash
                    ))));
                }

                let mut state = ChannelActorState::new_inbound_channel(
                    *channel_id,
                    my_funding_amount,
                    my_reserved_ckb_amount,
                    *commitment_fee_rate,
                    *funding_fee_rate,
                    funding_udt_type_script.clone(),
                    &seed,
                    peer_id.clone(),
                    *funding_amount,
                    *reserved_ckb_amount,
                    *to_local_delay,
                    counterpart_pubkeys,
                    next_local_nonce.clone(),
                    *first_per_commitment_point,
                    *second_per_commitment_point,
                );

                state.check_reserve_amount(my_reserved_ckb_amount, *reserved_ckb_amount)?;

                let commitment_number = INITIAL_COMMITMENT_NUMBER;

                let accept_channel = AcceptChannel {
                    channel_id: *channel_id,
                    funding_amount: my_funding_amount,
                    reserved_ckb_amount: my_reserved_ckb_amount,
                    max_tlc_value_in_flight: DEFAULT_MAX_TLC_VALUE_IN_FLIGHT,
                    max_accept_tlcs: DEFAULT_MAX_ACCEPT_TLCS,
                    to_local_delay: *to_local_delay,
                    funding_pubkey: state.signer.funding_key.pubkey(),
                    revocation_basepoint: state.signer.revocation_base_key.pubkey(),
                    payment_basepoint: state.signer.payment_key.pubkey(),
                    min_tlc_value: DEFAULT_MIN_TLC_VALUE,
                    delayed_payment_basepoint: state.signer.delayed_payment_base_key.pubkey(),
                    tlc_basepoint: state.signer.tlc_base_key.pubkey(),
                    first_per_commitment_point: state
                        .signer
                        .get_commitment_point(commitment_number),
                    second_per_commitment_point: state
                        .signer
                        .get_commitment_point(commitment_number + 1),
                    next_local_nonce: state.get_local_musig2_pubnonce(),
                };

                let command = CFNMessageWithPeerId {
                    peer_id,
                    message: CFNMessage::AcceptChannel(accept_channel),
                };
                // TODO: maybe we should not use try_send here.
                self.network
                    .send_message(NetworkActorMessage::new_command(
                        NetworkActorCommand::SendCFNMessage(command),
                    ))
                    .expect(ASSUME_NETWORK_ACTOR_ALIVE);

                self.network
                    .send_message(NetworkActorMessage::new_event(
                        NetworkActorEvent::ChannelCreated(
                            state.get_id(),
                            self.peer_id.clone(),
                            myself,
                        ),
                    ))
                    .expect(ASSUME_NETWORK_ACTOR_ALIVE);
                state.update_state(ChannelState::NegotiatingFunding(
                    NegotiatingFundingFlags::INIT_SENT,
                ));
                if let Some(sender) = channel_id_sender {
                    sender.send(state.get_id()).expect("Receive not dropped");
                }
                Ok(state)
            }
            ChannelInitializationParameter::OpenChannel(OpenChannelParameter {
                funding_amount,
                seed,
                funding_udt_type_script,
                channel_id_sender,
                commitment_fee_rate,
                funding_fee_rate,
            }) => {
                let peer_id = self.peer_id.clone();
                info!("Trying to open a channel to {:?}", &peer_id);

                let commitment_fee_rate =
                    commitment_fee_rate.unwrap_or(DEFAULT_COMMITMENT_FEE_RATE);
                if commitment_fee_rate < DEFAULT_COMMITMENT_FEE_RATE {
                    return Err(Box::new(ProcessingChannelError::InvalidParameter(format!(
                        "The commitment fee rate is too low, expect {} >= {}",
                        commitment_fee_rate, DEFAULT_COMMITMENT_FEE_RATE
                    ))));
                }

                let funding_fee_rate = funding_fee_rate.unwrap_or(DEFAULT_FEE_RATE);
                if funding_fee_rate < DEFAULT_FEE_RATE {
                    return Err(Box::new(ProcessingChannelError::InvalidParameter(format!(
                        "The funding fee rate is too low, expect {} >= {}",
                        funding_fee_rate, DEFAULT_FEE_RATE
                    ))));
                }

                let (funding_amount, reserved_ckb_amount) =
                    self.get_funding_and_reserved_amount(funding_amount, &funding_udt_type_script)?;

                let mut channel = ChannelActorState::new_outbound_channel(
                    &seed,
                    self.peer_id.clone(),
                    funding_amount,
                    reserved_ckb_amount,
                    commitment_fee_rate,
                    funding_fee_rate,
                    funding_udt_type_script.clone(),
                    LockTime::new(DEFAULT_TO_LOCAL_DELAY_BLOCKS),
                );

                let commitment_number = INITIAL_COMMITMENT_NUMBER;
                let message = CFNMessage::OpenChannel(OpenChannel {
                    chain_hash: Hash256::default(),
                    channel_id: channel.get_id(),
                    funding_udt_type_script,
                    funding_amount: channel.to_local_amount,
                    reserved_ckb_amount: channel.local_reserved_ckb_amount,
                    funding_fee_rate,
                    commitment_fee_rate,
                    max_tlc_value_in_flight: DEFAULT_MAX_TLC_VALUE_IN_FLIGHT,
                    max_accept_tlcs: DEFAULT_MAX_ACCEPT_TLCS,
                    min_tlc_value: DEFAULT_MIN_TLC_VALUE,
                    to_local_delay: LockTime::new(DEFAULT_TO_LOCAL_DELAY_BLOCKS),
                    channel_flags: 0,
                    first_per_commitment_point: channel
                        .signer
                        .get_commitment_point(commitment_number),
                    second_per_commitment_point: channel
                        .signer
                        .get_commitment_point(commitment_number + 1),
                    funding_pubkey: channel
                        .get_local_channel_parameters()
                        .pubkeys
                        .funding_pubkey,
                    revocation_basepoint: channel
                        .get_local_channel_parameters()
                        .pubkeys
                        .revocation_base_key,
                    payment_basepoint: channel
                        .get_local_channel_parameters()
                        .pubkeys
                        .payment_base_key,
                    delayed_payment_basepoint: channel
                        .get_local_channel_parameters()
                        .pubkeys
                        .delayed_payment_base_key,
                    tlc_basepoint: channel.get_local_channel_parameters().pubkeys.tlc_base_key,
                    next_local_nonce: channel.get_local_musig2_pubnonce(),
                });

                debug!(
                    "Created OpenChannel message to {:?}: {:?}",
                    &peer_id, &message
                );
                self.network
                    .send_message(NetworkActorMessage::new_command(
                        NetworkActorCommand::SendCFNMessage(CFNMessageWithPeerId {
                            peer_id,
                            message,
                        }),
                    ))
                    .expect(ASSUME_NETWORK_ACTOR_ALIVE);
                // TODO: note that we can't actually guarantee that this OpenChannel message is sent here.
                // It is even possible that the peer_id is bogus, and we can't send a message to it.
                // We need some book-keeping service to remove all the OUR_INIT_SENT channels.
                channel.update_state(ChannelState::NegotiatingFunding(
                    NegotiatingFundingFlags::OUR_INIT_SENT,
                ));
                debug!(
                    "Channel to peer {:?} with id {:?} created: {:?}",
                    &self.peer_id,
                    &channel.get_id(),
                    &channel
                );

                // There is a slim chance that this message is not immediately processed by
                // the network actor, while the peer already receive the message AcceptChannel and
                // starts sending following messages. This is a problem of transactionally updating
                // states across multiple actors (NetworkActor and ChannelActor).
                // See also the notes [state updates across multiple actors](docs/notes/state-update-across-multiple-actors.md).
                self.network
                    .send_message(NetworkActorMessage::new_event(
                        // TODO: The channel id here is a temporary channel id,
                        // while the ChannelCreated event emitted by the counterpart
                        // is a real channel id. This may cause confusion.
                        NetworkActorEvent::ChannelCreated(
                            channel.get_id(),
                            self.peer_id.clone(),
                            myself,
                        ),
                    ))
                    .expect(ASSUME_NETWORK_ACTOR_ALIVE);

                channel_id_sender
                    .send(channel.get_id())
                    .expect("Receive not dropped");
                Ok(channel)
            }
            ChannelInitializationParameter::ReestablishChannel(channel_id) => {
                let mut channel = self
                    .store
                    .get_channel_actor_state(&channel_id)
                    .expect("channel should exist");
                channel.reestablishing = true;

                let reestablish_channel = ReestablishChannel {
                    channel_id,
                    local_commitment_number: channel.get_current_commitment_number(true),
                    remote_commitment_number: channel.get_current_commitment_number(false),
                };

                let command = CFNMessageWithPeerId {
                    peer_id: self.peer_id.clone(),
                    message: CFNMessage::ReestablishChannel(reestablish_channel),
                };

                self.network
                    .send_message(NetworkActorMessage::new_command(
                        NetworkActorCommand::SendCFNMessage(command),
                    ))
                    .expect(ASSUME_NETWORK_ACTOR_ALIVE);

                self.network
                    .send_message(NetworkActorMessage::new_event(
                        NetworkActorEvent::ChannelCreated(
                            channel.get_id(),
                            self.peer_id.clone(),
                            myself,
                        ),
                    ))
                    .expect(ASSUME_NETWORK_ACTOR_ALIVE);
                Ok(channel)
            }
        }
    }

    async fn handle(
        &self,
        myself: ActorRef<Self::Msg>,
        message: Self::Msg,
        state: &mut Self::State,
    ) -> Result<(), ActorProcessingErr> {
        match message {
            ChannelActorMessage::PeerMessage(message) => {
                if state.reestablishing {
                    match message {
                        CFNMessage::ReestablishChannel(reestablish_channel) => {
                            state.handle_reestablish_channel_message(
                                reestablish_channel,
                                &self.network,
                            )?;
                        }
                        _ => {
                            debug!("Ignoring message while reestablishing: {:?}", message);
                        }
                    }
                } else {
                    if let Err(error) = self.handle_peer_message(state, message) {
                        error!("Error while processing channel message: {:?}", error);
                    }
                }
            }
            ChannelActorMessage::Command(command) => {
                if let Err(err) = self.handle_command(state, command) {
                    error!("Error while processing channel command: {:?}", err);
                }
            }
            ChannelActorMessage::Event(e) => {
                if let Err(err) = self.handle_event(&myself, state, e) {
                    error!("Error while processing channel event: {:?}", err);
                }
            }
        }
        match state.state {
            ChannelState::Closed => {
                myself.stop(Some("ChannelClosed".to_string()));
                self.store.delete_channel_actor_state(&state.get_id());
            }
            _ => {
                self.store.insert_channel_actor_state(state.clone());
            }
        }
        Ok(())
    }
}

#[derive(Clone, Debug)]
pub struct FundingTxInput(Transaction);

impl Eq for FundingTxInput {}

impl PartialEq for FundingTxInput {
    fn eq(&self, other: &Self) -> bool {
        self.0.as_bytes() == other.0.as_bytes()
    }
}

impl From<Transaction> for FundingTxInput {
    fn from(tx: Transaction) -> Self {
        Self(tx)
    }
}

#[derive(Copy, Clone, Debug, PartialEq, Eq, Serialize, Deserialize)]
pub struct CommitmentNumbers {
    pub local: u64,
    pub remote: u64,
}

impl Default for CommitmentNumbers {
    fn default() -> Self {
        Self::new()
    }
}

impl CommitmentNumbers {
    pub fn new() -> Self {
        Self {
            local: INITIAL_COMMITMENT_NUMBER,
            remote: INITIAL_COMMITMENT_NUMBER,
        }
    }

    pub fn get_local(&self) -> u64 {
        self.local
    }

    pub fn get_remote(&self) -> u64 {
        self.remote
    }

    pub fn increment_local(&mut self) {
        self.local += 1;
    }

    pub fn increment_remote(&mut self) {
        self.remote += 1;
    }

    pub fn flip(&self) -> Self {
        Self {
            local: self.remote,
            remote: self.local,
        }
    }
}

#[derive(Copy, Clone, Debug, Serialize, Deserialize)]
pub struct TLCIds {
    pub offering: u64,
    pub received: u64,
}

impl Default for TLCIds {
    fn default() -> Self {
        Self::new()
    }
}

impl TLCIds {
    pub fn new() -> Self {
        Self {
            offering: 0,
            received: 0,
        }
    }

    pub fn get_next_offering(&self) -> u64 {
        self.offering
    }

    pub fn get_next_received(&self) -> u64 {
        self.received
    }

    pub fn increment_offering(&mut self) {
        self.offering += 1;
    }

    pub fn increment_received(&mut self) {
        self.received += 1;
    }
}

#[derive(Copy, Clone, Debug, PartialEq, Eq, Serialize, Deserialize, PartialOrd, Ord)]
pub enum TLCId {
    Offered(u64),
    Received(u64),
}

impl From<TLCId> for u64 {
    fn from(id: TLCId) -> u64 {
        match id {
            TLCId::Offered(id) => id,
            TLCId::Received(id) => id,
        }
    }
}

impl TLCId {
    pub fn is_offered(&self) -> bool {
        match self {
            TLCId::Offered(_) => true,
            _ => false,
        }
    }

    pub fn is_received(&self) -> bool {
        !self.is_offered()
    }

    pub fn flip(&self) -> Self {
        match self {
            TLCId::Offered(id) => TLCId::Received(*id),
            TLCId::Received(id) => TLCId::Offered(*id),
        }
    }

    pub fn flip_mut(&mut self) {
        *self = self.flip();
    }
}

#[serde_as]
#[derive(Clone, Debug, Serialize, Deserialize)]
pub struct ChannelActorState {
    pub state: ChannelState,
    #[serde_as(as = "DisplayFromStr")]
    pub peer_id: PeerId,
    pub id: Hash256,
    #[serde_as(as = "Option<EntityHex>")]
    pub funding_tx: Option<Transaction>,

    #[serde_as(as = "Option<EntityHex>")]
    pub funding_udt_type_script: Option<Script>,

    // Is this channel initially inbound?
    // An inbound channel is one where the counterparty is the funder of the channel.
    pub is_acceptor: bool,

    // TODO: consider transaction fee while building the commitment transaction.

    // The invariant here is that the sum of `to_local_amount` and `to_remote_amount`
    // should be equal to the total amount of the channel.
    // The changes of both `to_local_amount` and `to_remote_amount`
    // will always happen after a revoke_and_ack message is sent/received.
    // This means that while calculating the amounts for commitment transactions,
    // processing add_tlc command and messages, we need to take into account that
    // the amounts are not decremented/incremented yet.

    // The amount of CKB/UDT that we own in the channel.
    // This value will only change after we have resolved a tlc.
    pub to_local_amount: u128,
    // The amount of CKB/UDT that the remote owns in the channel.
    // This value will only change after we have resolved a tlc.
    pub to_remote_amount: u128,

    // these two amounts used to keep the minimal ckb amount for the two parties
    // TLC operations will not affect these two amounts, only used to keep the commitment transactions
    // to be valid, so that any party can close the channel at any time.
    // Note: the values are different for the UDT scenario
    pub local_reserved_ckb_amount: u64,
    pub remote_reserved_ckb_amount: u64,

    // The commitment fee rate is used to calculate the fee for the commitment transactions.
    // The side who starting a shutdown command need to pay at least this fee for building shutdown transaction,
    // the other side may choose to pay less fee rate if the current fee is enough.
    pub commitment_fee_rate: u64,

    // The fee rate used for funding transaction, the initiator may set it as `funding_fee_rate` option,
    // if it's not set, DEFAULT_FEE_RATE will be used as default value, two sides will use the same fee rate
    pub funding_fee_rate: u64,

    // Signer is used to sign the commitment transactions.
    pub signer: InMemorySigner,

    // Cached channel parameter for easier of access.
    pub local_channel_parameters: ChannelParametersOneParty,
    // The holder has set a shutdown script.
    #[serde_as(as = "Option<EntityHex>")]
    pub local_shutdown_script: Option<Script>,

    // Commitment numbers that are used to derive keys.
    // This value is guaranteed to be 0 when channel is just created.
    pub commitment_numbers: CommitmentNumbers,

    // Below are fields that are only usable after the channel is funded,
    // (or at some point of the state).

    // The id of next offering/received tlc, must increment by 1 for each new tlc.
    pub tlc_ids: TLCIds,

    // BtreeMap of tlc ids to pending tlcs.
    // serde_as is required for serde to json, as json requires keys to be strings.
    // See https://stackoverflow.com/questions/51276896/how-do-i-use-serde-to-serialize-a-hashmap-with-structs-as-keys-to-json
    #[serde_as(as = "Vec<(_, _)>")]
    pub tlcs: BTreeMap<TLCId, DetailedTLCInfo>,

    // The counterparty has already sent a shutdown message with this script.
    #[serde_as(as = "Option<EntityHex>")]
    pub remote_shutdown_script: Option<Script>,

    pub remote_nonce: Option<PubNonce>,

    // All the commitment point that are sent from the counterparty.
    // We need to save all these points to derive the keys for the commitment transactions.
    pub remote_commitment_points: Vec<Pubkey>,
    pub remote_channel_parameters: Option<ChannelParametersOneParty>,
    pub local_shutdown_signature: Option<PartialSignature>,
    pub local_shutdown_fee_rate: Option<u64>,
    pub remote_shutdown_fee_rate: Option<u64>,
    pub remote_shutdown_signature: Option<PartialSignature>,
<<<<<<< HEAD
=======
    pub remote_shutdown_fee: Option<u128>,

    // A flag to indicate whether the channel is reestablishing, we won't process any messages until the channel is reestablished.
    pub reestablishing: bool,

>>>>>>> f5632791
    // A redundant field to record the total amount of the channel.
    // Used only for debugging purposes.
    #[cfg(debug_assertions)]
    pub total_amount: u128,
}

#[derive(PartialEq, Eq, Clone, Debug)]
pub struct ClosedChannel {}

#[derive(Debug)]
pub enum ChannelEvent {
    FundingTransactionConfirmed,
    PeerDisconnected,
}

pub type ProcessingChannelResult = Result<(), ProcessingChannelError>;

#[derive(Error, Debug)]
pub enum ProcessingChannelError {
    #[error("Invalid state: {0}")]
    InvalidState(String),
    #[error("Repeated processing message: {0}")]
    RepeatedProcessing(String),
    #[error("Invalid parameter: {0}")]
    InvalidParameter(String),
    #[error("Failed to spawn actor: {0}")]
    SpawnErr(#[from] SpawnErr),
    #[error("Musig2 VerifyError: {0}")]
    Musig2VerifyError(#[from] VerifyError),
    #[error("Musig2 SigningError: {0}")]
    Musig2SigningError(#[from] SigningError),
}

bitflags! {
    #[derive(Copy, Clone, Debug, PartialEq, Eq, Serialize, Deserialize)]
    #[serde(transparent)]
    pub struct NegotiatingFundingFlags: u32 {
        const OUR_INIT_SENT = 1;
        const THEIR_INIT_SENT = 1 << 1;
        const INIT_SENT = NegotiatingFundingFlags::OUR_INIT_SENT.bits() | NegotiatingFundingFlags::THEIR_INIT_SENT.bits();
    }

    #[derive(Copy, Clone, Debug, PartialEq, Eq, Serialize, Deserialize)]
    #[serde(transparent)]
    pub struct CollaboratingFundingTxFlags: u32 {
        const AWAITING_REMOTE_TX_COLLABORATION_MSG = 1;
        const PREPARING_LOCAL_TX_COLLABORATION_MSG = 1 << 1;
        const OUR_TX_COMPLETE_SENT = 1 << 2;
        const THEIR_TX_COMPLETE_SENT = 1 << 3;
        const COLLABRATION_COMPLETED = CollaboratingFundingTxFlags::OUR_TX_COMPLETE_SENT.bits() | CollaboratingFundingTxFlags::THEIR_TX_COMPLETE_SENT.bits();
    }

    #[derive(Copy, Clone, Debug, PartialEq, Eq, Serialize, Deserialize)]
    #[serde(transparent)]
    pub struct SigningCommitmentFlags: u32 {
        const OUR_COMMITMENT_SIGNED_SENT = 1;
        const THEIR_COMMITMENT_SIGNED_SENT = 1 << 1;
        const COMMITMENT_SIGNED_SENT = SigningCommitmentFlags::OUR_COMMITMENT_SIGNED_SENT.bits() | SigningCommitmentFlags::THEIR_COMMITMENT_SIGNED_SENT.bits();
    }

    #[derive(Copy, Clone, Debug, PartialEq, Eq, Serialize, Deserialize)]
    #[serde(transparent)]
    pub struct AwaitingTxSignaturesFlags: u32 {
        const OUR_TX_SIGNATURES_SENT = 1;
        const THEIR_TX_SIGNATURES_SENT = 1 << 1;
        const TX_SIGNATURES_SENT = AwaitingTxSignaturesFlags::OUR_TX_SIGNATURES_SENT.bits() | AwaitingTxSignaturesFlags::THEIR_TX_SIGNATURES_SENT.bits();
    }

    #[derive(Copy, Clone, Debug, PartialEq, Eq, Serialize, Deserialize)]
    #[serde(transparent)]
    pub struct AwaitingChannelReadyFlags: u32 {
        const OUR_CHANNEL_READY = 1;
        const THEIR_CHANNEL_READY = 1 << 1;
        const CHANNEL_READY = AwaitingChannelReadyFlags::OUR_CHANNEL_READY.bits() | AwaitingChannelReadyFlags::THEIR_CHANNEL_READY.bits();
    }

    #[derive(Copy, Clone, Debug, PartialEq, Eq, Serialize, Deserialize)]
    #[serde(transparent)]
    pub struct ShuttingDownFlags: u32 {
        /// Indicates that we have sent a `shutdown` message.
        const OUR_SHUTDOWN_SENT = 1;
        /// Indicates that they have sent a `shutdown` message.
        const THEIR_SHUTDOWN_SENT = 1 << 1;
        /// Indicates that both we and they have sent `shutdown` messages,
        /// but some HTLCs are still pending to be resolved.
        const AWAITING_PENDING_TLCS = ShuttingDownFlags::OUR_SHUTDOWN_SENT.bits() | ShuttingDownFlags::THEIR_SHUTDOWN_SENT.bits();
        /// Indicates all pending HTLCs are resolved, and this channel will be dropped.
        const DROPPING_PENDING = 1 << 2;
    }
}

// Depending on the state of the channel, we may process the commitment_signed command differently.
// Below are all the channel state flags variants that we may encounter
// in normal commitment_signed processing flow.
#[derive(Debug)]
enum CommitmentSignedFlags {
    SigningCommitment(SigningCommitmentFlags),
    PendingShutdown(ShuttingDownFlags),
    ChannelReady(),
}

#[derive(Copy, Clone, Debug, PartialEq, Eq, Serialize, Deserialize)]
#[serde(
    rename_all = "SCREAMING_SNAKE_CASE",
    tag = "state_name",
    content = "state_flags"
)]
pub enum ChannelState {
    /// We are negotiating the parameters required for the channel prior to funding it.
    NegotiatingFunding(NegotiatingFundingFlags),
    /// We're collaborating with the other party on the funding transaction.
    CollaboratingFundingTx(CollaboratingFundingTxFlags),
    /// We have collaborated over the funding and are now waiting for CommitmentSigned messages.
    SigningCommitment(SigningCommitmentFlags),
    /// We've received and sent `commitment_signed` and are now waiting for both
    /// party to collaborate on creating a valid funding transaction.
    AwaitingTxSignatures(AwaitingTxSignaturesFlags),
    /// We've received/sent `funding_created` and `funding_signed` and are thus now waiting on the
    /// funding transaction to confirm.
    AwaitingChannelReady(AwaitingChannelReadyFlags),
    /// Both we and our counterparty consider the funding transaction confirmed and the channel is
    /// now operational.
    ChannelReady(),
    /// We've successfully negotiated a `closing_signed` dance. At this point, the `ChannelManager`
    /// is about to drop us, but we store this anyway.
    ShuttingDown(ShuttingDownFlags),
    /// This channel is closed.
    Closed,
}

pub fn new_channel_id_from_seed(seed: &[u8]) -> Hash256 {
    blake2b_256(seed).into()
}

fn derive_channel_id_from_revocation_keys(
    revocation_basepoint1: &Pubkey,
    revocation_basepoint2: &Pubkey,
) -> Hash256 {
    let local_revocation = revocation_basepoint1.0.serialize();
    let remote_revocation = revocation_basepoint2.0.serialize();
    let mut preimage = [local_revocation, remote_revocation];
    preimage.sort();
    new_channel_id_from_seed(&preimage.concat())
}

fn derive_temp_channel_id_from_revocation_key(revocation_basepoint: &Pubkey) -> Hash256 {
    let revocation = revocation_basepoint.0.serialize();
    let zero_point = [0; 33];
    let preimage = [zero_point, revocation].concat();
    new_channel_id_from_seed(&preimage)
}

pub fn get_commitment_secret(commitment_seed: &[u8; 32], commitment_number: u64) -> [u8; 32] {
    // Note that here, we hold the same assumption to bolts for commitment number,
    // i.e. this number should be in the range [0, 2^48).
    let mut res: [u8; 32] = *commitment_seed;
    for i in 0..48 {
        let bitpos = 47 - i;
        if commitment_number & (1 << bitpos) == (1 << bitpos) {
            res[bitpos / 8] ^= 1 << (bitpos & 7);
            res = blake2b_256(res);
        }
    }
    res
}

pub fn get_commitment_point(commitment_seed: &[u8; 32], commitment_number: u64) -> Pubkey {
    Privkey::from(&get_commitment_secret(commitment_seed, commitment_number)).pubkey()
}

// Constructors for the channel actor state.
impl ChannelActorState {
    pub fn new_inbound_channel<'a>(
        temp_channel_id: Hash256,
        local_value: u128,
        local_reserved_ckb_amount: u64,
        commitment_fee_rate: u64,
        funding_fee_rate: u64,
        funding_udt_type_script: Option<Script>,
        seed: &[u8],
        peer_id: PeerId,
        remote_value: u128,
        remote_reserved_ckb_amount: u64,
        remote_delay: LockTime,
        remote_pubkeys: ChannelBasePublicKeys,
        remote_nonce: PubNonce,
        first_commitment_point: Pubkey,
        second_commitment_point: Pubkey,
    ) -> Self {
        let signer = InMemorySigner::generate_from_seed(seed);
        let local_base_pubkeys = signer.get_base_public_keys();

        let channel_id = derive_channel_id_from_revocation_keys(
            &local_base_pubkeys.revocation_base_key,
            &remote_pubkeys.revocation_base_key,
        );

        debug!(
            "Generated channel id ({:?}) for temporary channel {:?}",
            &channel_id, &temp_channel_id,
        );

        Self {
            state: ChannelState::NegotiatingFunding(NegotiatingFundingFlags::THEIR_INIT_SENT),
            peer_id,
            funding_tx: None,
            is_acceptor: true,
            funding_udt_type_script,
            to_local_amount: local_value,
            to_remote_amount: remote_value,
            commitment_fee_rate,
            funding_fee_rate,
            id: channel_id,
            tlc_ids: Default::default(),
            tlcs: Default::default(),
            local_shutdown_script: None,
            local_channel_parameters: ChannelParametersOneParty {
                pubkeys: local_base_pubkeys,
                selected_contest_delay: remote_delay,
            },
            signer,
            remote_channel_parameters: Some(ChannelParametersOneParty {
                pubkeys: remote_pubkeys,
                selected_contest_delay: remote_delay,
            }),
            commitment_numbers: Default::default(),
            remote_shutdown_script: None,
            remote_nonce: Some(remote_nonce),
            remote_commitment_points: vec![first_commitment_point, second_commitment_point],
            local_shutdown_signature: None,
            local_shutdown_fee_rate: None,
            remote_shutdown_signature: None,
            remote_shutdown_fee_rate: None,
            local_reserved_ckb_amount,
            remote_reserved_ckb_amount,

            reestablishing: false,
            #[cfg(debug_assertions)]
            total_amount: local_value + remote_value,
        }
    }

    pub fn new_outbound_channel(
        seed: &[u8],
        peer_id: PeerId,
        value: u128,
        local_reserved_ckb_amount: u64,
        commitment_fee_rate: u64,
        funding_fee_rate: u64,
        funding_udt_type_script: Option<Script>,
        to_local_delay: LockTime,
    ) -> Self {
        let signer = InMemorySigner::generate_from_seed(seed);
        let local_pubkeys = signer.get_base_public_keys();
        let temp_channel_id =
            derive_temp_channel_id_from_revocation_key(&local_pubkeys.revocation_base_key);
        Self {
            state: ChannelState::NegotiatingFunding(NegotiatingFundingFlags::empty()),
            peer_id,
            funding_tx: None,
            funding_udt_type_script,
            is_acceptor: false,
            to_local_amount: value,
            to_remote_amount: 0,
            commitment_fee_rate,
            funding_fee_rate,
            id: temp_channel_id,
            tlc_ids: Default::default(),
            tlcs: Default::default(),
            signer,
            local_channel_parameters: ChannelParametersOneParty {
                pubkeys: local_pubkeys,
                selected_contest_delay: to_local_delay,
            },
            remote_channel_parameters: None,
            remote_nonce: None,
            commitment_numbers: Default::default(),
            remote_commitment_points: vec![],
            local_shutdown_script: None,
            local_shutdown_fee_rate: None,
            remote_shutdown_script: None,
            remote_shutdown_fee_rate: None,
            local_shutdown_signature: None,
            remote_shutdown_signature: None,
            local_reserved_ckb_amount,
            remote_reserved_ckb_amount: 0,

            reestablishing: false,
            #[cfg(debug_assertions)]
            total_amount: value,
        }
    }

    /// This function will be only called when the channel is accepted
    fn check_reserve_amount(
        &self,
        local_reserved_amount: u64,
        remote_reserved_amount: u64,
    ) -> Result<(), ProcessingChannelError> {
        let udt_type_script = &self.funding_udt_type_script;
        let reserved_ckb_amount = if udt_type_script.is_some() {
            DEFAULT_UDT_MINIMAL_CKB_AMOUNT
        } else {
            DEFAULT_CHANNEL_MINIMAL_CKB_AMOUNT
        };
        if local_reserved_amount < reserved_ckb_amount
            || remote_reserved_amount < reserved_ckb_amount
        {
            return Err(ProcessingChannelError::InvalidParameter(format!(
                "The reserve amount should be greater than the minimal reserve amount: {}",
                reserved_ckb_amount
            )));
        }
        Ok(())
    }

    pub fn get_local_balance(&self) -> u128 {
        self.to_local_amount
    }

    pub fn get_remote_balance(&self) -> u128 {
        self.to_remote_amount
    }

    pub fn get_sent_tlc_balance(&self) -> u128 {
        self.get_tlc_value_sent_by_local(true)
    }

    pub fn get_received_tlc_balance(&self) -> u128 {
        self.get_tlc_value_received_from_remote(false)
    }

    fn update_state(&mut self, new_state: ChannelState) {
        debug!(
            "Updating channel state from {:?} to {:?}",
            &self.state, &new_state
        );
        self.state = new_state;
    }

    // Send RevokeAndAck message to the counterparty, and update the
    // channel state accordingly.
    fn send_revoke_and_ack_message(&mut self, network: &ActorRef<NetworkActorMessage>) {
        // Now we should revoke previous transation by revealing preimage.
        let old_number = self.get_remote_commitment_number();
        let secret = self.signer.get_commitment_secret(old_number);

        self.update_state_on_raa_msg(false);

        let new_number = self.get_remote_commitment_number();
        let point = self.get_local_commitment_point(new_number);

        debug!(
            "Revealing revocation preimage #{}: {:?}",
            old_number, &secret
        );
        debug!("Sending new commitment point #{}: {:?}", new_number, &point);

        network
            .send_message(NetworkActorMessage::new_command(
                NetworkActorCommand::SendCFNMessage(CFNMessageWithPeerId {
                    peer_id: self.peer_id.clone(),
                    message: CFNMessage::RevokeAndAck(RevokeAndAck {
                        channel_id: self.get_id(),
                        per_commitment_secret: secret.into(),
                        next_per_commitment_point: point,
                    }),
                }),
            ))
            .expect(ASSUME_NETWORK_ACTOR_ALIVE);
    }

    // After sending or receiving a RevokeAndAck message, all messages before
    // are considered confirmed by both parties. These messages include
    // AddTlc and RemoveTlc to operate on TLCs.
    // Update state on revoke and ack message received on sent.
    // This may fill in the creation_confirmed_at and removal_confirmed_at fields
    // of the tlcs. And update the to_local_amount and to_remote_amount.
    fn update_state_on_raa_msg(&mut self, is_received: bool) {
        #[cfg(debug_assertions)]
        {
            self.total_amount = self.to_local_amount + self.to_remote_amount;
        }

        if is_received {
            self.increment_local_commitment_number();
        } else {
            self.increment_remote_commitment_number();
        }

        // If this revoke_and_ack message is received from the counterparty,
        // then we should be operating on remote commitment numbers.
        let commitment_numbers = self.get_current_commitment_numbers();

        let (mut to_local_amount, mut to_remote_amount) =
            (self.to_local_amount, self.to_remote_amount);

        debug!("Updating local state on revoke_and_ack message {}, current commitment number: {:?}, to_local_amount: {}, to_remote_amount: {}",
            if is_received { "received" } else { "sent" }, commitment_numbers, to_local_amount, to_remote_amount);

        self.tlcs.values_mut().for_each(|tlc| {
            if tlc.removal_confirmed_at.is_some() {
                return;
            }

            let amount = tlc.tlc.amount;
            // This tlc has not been committed yet.
            if tlc.creation_confirmed_at.is_none() {
                debug!(
                    "Setting local_committed_at for tlc {:?} to commitment number {:?}",
                    tlc.tlc.id, commitment_numbers
                );
                if is_received {
                    tlc.creation_confirmed_at = Some(commitment_numbers);
                } else {
                    tlc.creation_confirmed_at = Some(commitment_numbers);
                };
            }
            match (tlc.removed_at, tlc.removal_confirmed_at) {
                (Some((_removed_at, reason)), None) => {
                    tlc.removal_confirmed_at = Some(commitment_numbers);
                     match reason {
                        RemoveTlcReason::RemoveTlcFulfill(_)  => {
                            if tlc.is_offered(){
                                to_local_amount -= amount;
                                to_remote_amount += amount;
                            } else {
                                to_local_amount += amount;
                                to_remote_amount -= amount;
                            };
                            debug!(
                                "Updated local amount to {} and remote amount to {} by removing fulfilled tlc {:?} from channel {:?} with reason {:?}",
                                to_local_amount, to_remote_amount, tlc.tlc.id, self.id, reason
                            );
                        },
                        RemoveTlcReason::RemoveTlcFail(_) => {
                            debug!("Removing failed tlc {:?} from channel {:?} with reason {:?}", tlc.tlc.id, self.id, reason);
                        },
                    };
                    debug!(
                        "Setting removal_confirmed_at for tlc {:?} to commitment number {:?}",
                        tlc.tlc.id, commitment_numbers)
                }
                (Some((removed_at, reason)), Some(removal_confirmed_at)) => {
                    debug!(
                        "TLC {:?} is already removed with reason {:?} at commitment number {:?} and is confirmed at {:?}",
                        tlc.tlc.id, reason, removed_at, removal_confirmed_at
                    );
                }
                _ => {
                    debug!("Ignoring processing TLC {:?} as it is not removed yet", tlc.tlc.id);
                }
            }
        });
        self.to_local_amount = to_local_amount;
        self.to_remote_amount = to_remote_amount;
        debug!("Updated local state on revoke_and_ack message {}: current commitment number: {:?}, to_local_amount: {}, to_remote_amount: {}",
        if is_received { "received" } else { "sent" }, commitment_numbers, to_local_amount, to_remote_amount);
        #[cfg(debug_assertions)]
        {
            self.total_amount = self.to_local_amount + self.to_remote_amount;
        }
    }
}

// Properties for the channel actor state.
impl ChannelActorState {
    pub fn get_id(&self) -> Hash256 {
        self.id
    }

    pub fn get_local_secnonce(&self) -> SecNonce {
        self.signer
            .derive_musig2_nonce(self.get_local_commitment_number())
    }

    pub fn get_local_nonce(&self) -> impl Borrow<PubNonce> {
        self.get_local_secnonce().public_nonce()
    }

    pub fn get_next_local_secnonce(&self) -> SecNonce {
        self.signer
            .derive_musig2_nonce(self.get_next_commitment_number(true))
    }

    pub fn get_next_local_nonce(&self) -> PubNonce {
        self.get_next_local_secnonce().public_nonce().clone()
    }

    pub fn get_remote_nonce(&self) -> &PubNonce {
        self.remote_nonce.as_ref().unwrap()
    }

    pub fn get_current_commitment_numbers(&self) -> CommitmentNumbers {
        self.commitment_numbers
    }

    pub fn get_local_commitment_number(&self) -> u64 {
        self.commitment_numbers.get_local()
    }

    pub fn get_remote_commitment_number(&self) -> u64 {
        self.commitment_numbers.get_remote()
    }

    fn set_remote_commitment_number(&mut self, number: u64) {
        debug!(
            "Setting remote commitment number from {} to {}",
            self.commitment_numbers.remote, number
        );
        self.commitment_numbers.remote = number;
    }

    pub fn increment_local_commitment_number(&mut self) {
        debug!(
            "Incrementing local commitment number from {} to {}",
            self.get_local_commitment_number(),
            self.get_local_commitment_number() + 1
        );
        self.commitment_numbers.increment_local();
    }

    pub fn increment_remote_commitment_number(&mut self) {
        debug!(
            "Incrementing remote commitment number from {} to {}",
            self.get_remote_commitment_number(),
            self.get_remote_commitment_number() + 1
        );
        self.commitment_numbers.increment_remote();
    }

    pub fn get_current_commitment_number(&self, local: bool) -> u64 {
        if local {
            self.get_local_commitment_number()
        } else {
            self.get_remote_commitment_number()
        }
    }

    pub fn get_next_commitment_number(&self, local: bool) -> u64 {
        self.get_current_commitment_number(local) + 1
    }

    pub fn get_next_offering_tlc_id(&self) -> u64 {
        self.tlc_ids.get_next_offering()
    }

    pub fn get_next_received_tlc_id(&self) -> u64 {
        self.tlc_ids.get_next_received()
    }

    pub fn increment_next_offered_tlc_id(&mut self) {
        self.tlc_ids.increment_offering();
    }

    pub fn increment_next_received_tlc_id(&mut self) {
        self.tlc_ids.increment_received();
    }

    pub fn get_offered_tlc(&self, tlc_id: u64) -> Option<&DetailedTLCInfo> {
        self.tlcs.get(&TLCId::Offered(tlc_id))
    }

    pub fn get_received_tlc(&self, tlc_id: u64) -> Option<&DetailedTLCInfo> {
        self.tlcs.get(&TLCId::Received(tlc_id))
    }

    pub fn insert_tlc(&mut self, tlc: TLC) -> Result<DetailedTLCInfo, ProcessingChannelError> {
        if let Some(current) = self.tlcs.get(&tlc.id) {
            if current.tlc == tlc {
                debug!(
                    "Repeated processing of AddTlcCommand with id {:?}: current tlc {:?}",
                    tlc.id, current,
                );
                return Ok(current.clone());
            } else {
                return Err(ProcessingChannelError::InvalidParameter(format!(
                        "Trying to insert different tlcs with identical id {:?}: current tlc {:?}, new tlc {:?}",
                        tlc.id, current, tlc
                    )));
            }
        };
        if tlc.amount == 0 {
            return Err(ProcessingChannelError::InvalidParameter(format!(
                "Expect the amount of tlc with id {:?} is larger than zero",
                tlc.id
            )));
        }
        if tlc.is_offered() {
            let sent_tlc_value = self.get_sent_tlc_balance();
            debug_assert!(self.to_local_amount >= sent_tlc_value);
            if sent_tlc_value + tlc.amount > self.to_local_amount {
                return Err(ProcessingChannelError::InvalidParameter(format!(
                    "Adding tlc {:?} with amount {} exceeds local balance {}",
                    tlc.id,
                    tlc.amount,
                    self.to_local_amount - sent_tlc_value
                )));
            }
        } else {
            let received_tlc_value = self.get_received_tlc_balance();
            debug_assert!(self.to_remote_amount >= received_tlc_value);
            if received_tlc_value + tlc.amount > self.to_remote_amount {
                return Err(ProcessingChannelError::InvalidParameter(format!(
                    "Adding tlc {:?} with amount {} exceeds remote balance {}",
                    tlc.id,
                    tlc.amount,
                    self.to_remote_amount - received_tlc_value
                )));
            }
        }
        debug!(
            "Adding new tlc {:?} to channel {:?} with local balance {} and remote balance {}",
            &tlc,
            &self.get_id(),
            self.to_local_amount,
            self.to_remote_amount
        );
        let detailed_tlc = DetailedTLCInfo {
            tlc,
            created_at: self.get_current_commitment_numbers(),
            creation_confirmed_at: None,
            removed_at: None,
            removal_confirmed_at: None,
        };
        self.tlcs.insert(tlc.id, detailed_tlc);
        if tlc.is_offered() {
            self.increment_next_offered_tlc_id();
        } else {
            self.increment_next_received_tlc_id();
        }
        Ok(detailed_tlc)
    }

    // Remove a tlc with a reason. If the tlc is removed, then the channel
    // balance will be updated accordingly. Otherwise, it is guaranteed that
    // the channel state is not updated.
    pub fn remove_tlc_with_reason(
        &mut self,
        tlc_id: TLCId,
        reason: RemoveTlcReason,
    ) -> Result<DetailedTLCInfo, ProcessingChannelError> {
        let removed_at = self.get_current_commitment_numbers();

        let tlc = match self.tlcs.get_mut(&tlc_id) {
            None => {
                return Err(ProcessingChannelError::InvalidParameter(format!(
                    "Trying to remove non-existing tlc with id {:?}",
                    tlc_id
                )))
            }
            Some(current) => {
                match current.removed_at {
                    Some((current_removed_at, current_remove_reason))
                        if current_remove_reason == reason && removed_at == current_removed_at =>
                    {
                        debug!(
                            "Skipping removing of tlc {:?} as it is already removed at {:?} with the same reason {:?}", tlc_id, removed_at, reason
                        );
                        return Ok(current.clone());
                    }
                    Some((current_remove_reason, current_removed_at)) => {
                        return Err(ProcessingChannelError::InvalidParameter(
                            format!("Illegally removing the same tlc: {:?} was previously removed at {:?} for {:?}, and trying to remove it again at {:?} for {:?}",
                                tlc_id,  current_removed_at, reason, removed_at, current_remove_reason)));
                    }
                    None => {
                        debug!(
                            "Inserting remove reason {:?} at commitment number {:?} for tlc {:?}",
                            reason, removed_at, current
                        );
                        if let RemoveTlcReason::RemoveTlcFulfill(fulfill) = reason {
                            let filled_payment_hash: Hash256 =
                                blake2b_256(fulfill.payment_preimage).into();
                            if current.tlc.payment_hash != filled_payment_hash {
                                return Err(ProcessingChannelError::InvalidParameter(format!(
                                    "Preimage {:?} is hashed to {}, which does not match payment hash {:?}",
                                    fulfill.payment_preimage, filled_payment_hash, current.tlc.payment_hash,
                                )));
                            }
                        }
                    }
                };
                current.removed_at = Some((removed_at, reason));
                current.clone()
            }
        };
        Ok(tlc)
    }

    pub fn get_local_channel_parameters(&self) -> &ChannelParametersOneParty {
        &self.local_channel_parameters
    }

    pub fn get_remote_channel_parameters(&self) -> &ChannelParametersOneParty {
        self.remote_channel_parameters.as_ref().unwrap()
    }

    pub fn get_funding_transaction(&self) -> &Transaction {
        self.funding_tx
            .as_ref()
            .expect("Funding transaction is present")
    }

    pub fn get_funding_transaction_outpoint(&self) -> OutPoint {
        let tx = self.get_funding_transaction();
        // By convention, the funding tx output for the channel is the first output.
        OutPoint::new(tx.calc_tx_hash(), 0)
    }

    pub fn get_local_shutdown_script(&self) -> &Script {
        // TODO: what is the best strategy for shutdown script here?
        self.local_shutdown_script
            .as_ref()
            .expect("Holder shutdown script is present")
    }

    pub fn get_remote_shutdown_script(&self) -> &Script {
        self.remote_shutdown_script
            .as_ref()
            .expect("Counterparty shutdown script is present")
    }

    fn get_local_commitment_point(&self, commitment_number: u64) -> Pubkey {
        let commitment_point = self.signer.get_commitment_point(commitment_number);
        debug!(
            "Obtained {}th local commitment point: {:?}",
            commitment_number, commitment_point
        );
        commitment_point
    }

    /// Get the counterparty commitment point for the given commitment number.
    fn get_remote_commitment_point(&self, commitment_number: u64) -> Pubkey {
        debug!("Getting remote commitment point #{}", commitment_number);
        let index = commitment_number as usize;
        let commitment_point = self.remote_commitment_points[index];
        debug!(
            "Obtained remote commitment point #{} (counting from 0) out of total {} commitment points: {:?}",
            index,
            self.remote_commitment_points.len(),
            commitment_point
        );
        commitment_point
    }

    pub fn get_funding_lock_script_xonly(&self) -> [u8; 32] {
        let point: musig2::secp::Point = self.get_musig2_agg_context().aggregated_pubkey();
        point.serialize_xonly()
    }

    pub fn get_funding_lock_script(&self) -> Script {
        let args = blake2b_256(self.get_funding_lock_script_xonly());
        debug!(
            "Aggregated pubkey: {:?}, hash: {:?}",
            hex::encode(&args),
            hex::encode(&args[..20])
        );
        get_script_by_contract(Contract::FundingLock, args.as_slice())
    }

    pub fn get_funding_request(&self) -> FundingRequest {
        FundingRequest {
            script: self.get_funding_lock_script(),
            udt_type_script: self.funding_udt_type_script.clone(),
            local_amount: self.to_local_amount as u64,
            funding_fee_rate: self.funding_fee_rate,
            remote_amount: self.to_remote_amount as u64,
            local_reserved_ckb_amount: self.local_reserved_ckb_amount,
            remote_reserved_ckb_amount: self.remote_reserved_ckb_amount,
        }
    }

    pub fn get_musig2_agg_pubkey(&self) -> Pubkey {
        self.get_musig2_agg_context().aggregated_pubkey()
    }

    pub fn get_musig2_agg_context(&self) -> KeyAggContext {
        let local_pubkey = self.get_local_channel_parameters().pubkeys.funding_pubkey;
        let remote_pubkey = self.get_remote_channel_parameters().pubkeys.funding_pubkey;
        let keys = self.order_things_for_musig2(local_pubkey, remote_pubkey);
        KeyAggContext::new(keys).expect("Valid pubkeys")
    }

    pub fn get_local_musig2_secnonce(&self) -> SecNonce {
        self.signer
            .derive_musig2_nonce(self.get_local_commitment_number())
    }

    pub fn get_local_musig2_pubnonce(&self) -> PubNonce {
        self.get_local_musig2_secnonce().public_nonce()
    }

    pub fn get_musig2_agg_pubnonce(&self) -> AggNonce {
        let local_nonce = self.get_local_nonce();
        let local_nonce = local_nonce.borrow();
        let remote_nonce = self.get_remote_nonce();
        let nonces = self.order_things_for_musig2(local_nonce, remote_nonce);
        debug!(
            "Got agg nonces {:?} from peer {:?}: {:?}",
            AggNonce::sum(nonces),
            &self.peer_id,
            nonces
        );
        AggNonce::sum(nonces)
    }

    // The parameter `local_commitment` indicates whether we are building a local or remote
    // commitment. This field is used in some edge cases where we need to know whether we are
    // safe to include a TLC in the commitment transaction.
    // For example, if A sends a AddTlc to B, then A immediately sends a CommitmentSigned to B,
    // this CommitmentSigned message should be the commitment transaction that includes the TLC.
    // Now imagine while A sends CommitmentSigned to B, B also sends a CommitmentSigned message to A,
    // then to verify this CommitmentSigned message, A needs to determine whether to include
    // the TLC in the commitment transaction. Because it is possible that B has not received the
    // AddTlc message from A, so A should not include the TLC in the commitment transaction.
    fn should_tlc_be_included_in_commitment_tx(
        info: &DetailedTLCInfo,
        local_commitment: bool,
    ) -> bool {
        match info {
            DetailedTLCInfo {
                tlc,
                creation_confirmed_at,
                removed_at,
                removal_confirmed_at,
                ..
            } => {
                let am_i_sending_add_tlc_message = {
                    if tlc.is_offered() {
                        local_commitment
                    } else {
                        !local_commitment
                    }
                };
                let am_i_sending_remove_tlc_message = !am_i_sending_add_tlc_message;
                match (removal_confirmed_at, removed_at, creation_confirmed_at) {
                    (Some(_), _, _) => {
                        debug!("Not including TLC {:?} to commitment transction as it is already removed", tlc.id);
                        return false;
                    }
                    (_, Some(_), Some(_)) => {
                        debug!("Will only include TLC {:?} to commitment transaction if I am sending remove tlc message ({})", tlc.id,am_i_sending_remove_tlc_message);
                        return am_i_sending_remove_tlc_message;
                    }
                    (_, Some(_), None) => {
                        panic!("TLC {:?} is removed but not confirmed yet", info);
                    }
                    (_, _, Some(n)) => {
                        debug!("Including TLC {:?} to commitment transaction because tlc confirmed at {:?}", tlc.id, n);
                        return true;
                    }
                    (None, None, None) => {
                        debug!("Will only include TLC {:?} to commitment transaction if I am sending add tlc message ({})", tlc.id, am_i_sending_add_tlc_message);
                        am_i_sending_add_tlc_message
                    }
                }
            }
        }
    }

    pub fn get_active_received_tlcs(
        &self,
        local_commitment: bool,
    ) -> impl Iterator<Item = &DetailedTLCInfo> {
        self.tlcs.values().filter(move |info| {
            Self::should_tlc_be_included_in_commitment_tx(info, local_commitment)
                && !info.is_offered()
        })
    }

    pub fn get_active_offered_tlcs(
        &self,
        local_commitment: bool,
    ) -> impl Iterator<Item = &DetailedTLCInfo> {
        self.tlcs.values().filter(move |info| {
            Self::should_tlc_be_included_in_commitment_tx(info, local_commitment)
                && info.is_offered()
        })
    }

    fn get_tlc_value_sent_by_local(&self, local_commitment: bool) -> u128 {
        if local_commitment {
            self.get_active_offered_tlcs(local_commitment)
                .map(|tlc| tlc.tlc.amount)
                .sum::<u128>()
        } else {
            self.get_active_received_tlcs(local_commitment)
                .map(|tlc| tlc.tlc.amount)
                .sum::<u128>()
        }
    }

    // The parameter local indicates whether we are interested in the value sent by the local party.
    fn get_tlc_value_received_from_remote(&self, local_commitment: bool) -> u128 {
        if local_commitment {
            self.get_active_received_tlcs(local_commitment)
                .map(|tlc| tlc.tlc.amount)
                .sum::<u128>()
        } else {
            self.get_active_offered_tlcs(local_commitment)
                .map(|tlc| tlc.tlc.amount)
                .sum::<u128>()
        }
    }

    // Get the pubkeys for the tlc. Tlc pubkeys are the pubkeys held by each party
    // while this tlc was created (pubkeys are derived from the commitment number
    // when this tlc was created). The pubkeys returned here are sorted.
    // The offerer who offered this tlc will have the first pubkey, and the receiver
    // will have the second pubkey.
    // This tlc must have valid local_committed_at and remote_committed_at fields.
    pub fn get_tlc_pubkeys(&self, tlc: &DetailedTLCInfo, local: bool) -> (Pubkey, Pubkey) {
        debug!("Getting tlc pubkeys for tlc: {:?}", tlc);
        let is_offered = tlc.tlc.is_offered();
        let CommitmentNumbers {
            local: local_commitment_number,
            remote: remote_commitment_number,
        } = tlc.get_commitment_numbers(local);
        debug!(
            "Local commitment number: {}, remote commitment number: {}",
            local_commitment_number, remote_commitment_number
        );
        let local_pubkey = derive_tlc_pubkey(
            &self.get_local_channel_parameters().pubkeys.tlc_base_key,
            &self.get_local_commitment_point(remote_commitment_number),
        );
        let remote_pubkey = derive_tlc_pubkey(
            &self.get_remote_channel_parameters().pubkeys.tlc_base_key,
            &self.get_remote_commitment_point(local_commitment_number),
        );

        if is_offered {
            (local_pubkey, remote_pubkey)
        } else {
            (remote_pubkey, local_pubkey)
        }
    }

    pub fn get_active_received_tlc_with_pubkeys(
        &self,
        local: bool,
    ) -> impl Iterator<Item = (&DetailedTLCInfo, Pubkey, Pubkey)> {
        self.get_active_received_tlcs(local).map(move |tlc| {
            let (k1, k2) = self.get_tlc_pubkeys(tlc, local);
            (&(*tlc), k1, k2)
        })
    }

    pub fn get_active_offered_tlc_with_pubkeys(
        &self,
        local: bool,
    ) -> impl Iterator<Item = (&DetailedTLCInfo, Pubkey, Pubkey)> {
        self.get_active_offered_tlcs(local).map(move |tlc| {
            let (k1, k2) = self.get_tlc_pubkeys(tlc, local);
            (tlc, k1, k2)
        })
    }

    pub fn get_witness_args_for_active_tlcs(&self, local: bool) -> Vec<u8> {
        // Build a sorted array of TLC so that both party can generate the same commitment transaction.
        debug!("All tlcs: {:?}", self.tlcs);
        let tlcs = {
            let (mut received_tlcs, mut offered_tlcs) = (
                self.get_active_received_tlc_with_pubkeys(local)
                    .map(|(tlc, local, remote)| (tlc.clone(), local, remote))
                    .collect::<Vec<_>>(),
                self.get_active_offered_tlc_with_pubkeys(local)
                    .map(|(tlc, local, remote)| (tlc.clone(), local, remote))
                    .collect::<Vec<_>>(),
            );
            debug!("Received tlcs: {:?}", &received_tlcs);
            debug!("Offered tlcs: {:?}", &offered_tlcs);
            let (mut a, mut b) = if local {
                (received_tlcs, offered_tlcs)
            } else {
                for (tlc, _, _) in received_tlcs.iter_mut().chain(offered_tlcs.iter_mut()) {
                    // Need to flip these fields for the counterparty.
                    tlc.tlc.flip_mut();
                }
                (offered_tlcs, received_tlcs)
            };
            a.sort_by(|x, y| u64::from(x.0.tlc.id).cmp(&u64::from(y.0.tlc.id)));
            b.sort_by(|x, y| u64::from(x.0.tlc.id).cmp(&u64::from(y.0.tlc.id)));
            [a, b].concat()
        };
        debug!("Sorted tlcs: {:?}", &tlcs);
        tlcs.iter()
            .map(|(tlc, local, remote)| {
                [
                    (if tlc.tlc.is_offered() { [0] } else { [1] }).to_vec(),
                    tlc.tlc.amount.to_le_bytes().to_vec(),
                    tlc.tlc.get_hash().to_vec(),
                    local.serialize().to_vec(),
                    remote.serialize().to_vec(),
                    Since::from(tlc.tlc.lock_time)
                        .value()
                        .to_le_bytes()
                        .to_vec(),
                ]
                .concat()
            })
            .flatten()
            .collect()
    }

    fn any_tlc_pending(&self) -> bool {
        self.tlcs.values().any(|tlc| {
            tlc.creation_confirmed_at.is_none()
                || tlc.removal_confirmed_at.is_none()
                || tlc.removed_at.is_none()
        })
    }

    pub fn get_remote_funding_pubkey(&self) -> &Pubkey {
        &self.get_remote_channel_parameters().pubkeys.funding_pubkey
    }

    fn verify_shutdown_fee_rate(&self, fee_rate: FeeRate) -> ProcessingChannelResult {
        if fee_rate.as_u64() < self.commitment_fee_rate {
            return Err(ProcessingChannelError::InvalidParameter(format!(
                "Fee rate {} is less than commitment fee rate {}",
                fee_rate, self.commitment_fee_rate
            )));
        }

        let fee = self.calculate_shutdown_fee(fee_rate);
        debug!("shutdown fee: {:?}", fee);

        let available_max_fee = if self.funding_udt_type_script.is_none() {
            self.to_local_amount as u64 + self.local_reserved_ckb_amount - MIN_OCCUPIED_CAPACITY
        } else {
            self.local_reserved_ckb_amount - MIN_UDT_OCCUPIED_CAPACITY
        };
        debug!(
            "verify_shutdown_fee fee: {} available_max_fee: {}",
            fee, available_max_fee,
        );
        if fee > available_max_fee {
            return Err(ProcessingChannelError::InvalidParameter(format!(
                "Local balance is not enough to pay the fee, expect fee {} <= available_max_fee {}",
                fee, available_max_fee
            )));
        }
        Ok(())
    }

    pub fn check_state_for_tlc_update(&self) -> ProcessingChannelResult {
        match self.state {
            ChannelState::ChannelReady() => Ok(()),
            ChannelState::ShuttingDown(_) => Ok(()),
            _ => Err(ProcessingChannelError::InvalidState(format!(
                "Invalid state {:?} for adding tlc",
                self.state
            ))),
        }
    }

    pub fn create_outbounding_tlc(&self, command: AddTlcCommand) -> TLC {
        // TODO: we are filling the user command with a new id here.
        // The advantage of this is that we don't need to burden the users to
        // provide a next id for each tlc. The disadvantage is that users may
        // inadvertently click the same button twice, and we will process the same
        // twice, the frontend needs to prevent this kind of behaviour.
        // Is this what we want?
        let id = self.get_next_offering_tlc_id();
        assert!(
            self.get_offered_tlc(id).is_none(),
            "Must not have the same id in pending offered tlcs"
        );

        let preimage = command.preimage.unwrap_or(get_random_preimage());
        let payment_hash = command
            .payment_hash
            .unwrap_or(blake2b_256(&preimage).into());

        TLC {
            id: TLCId::Offered(id),
            amount: command.amount,
            payment_hash,
            lock_time: command.expiry,
            payment_preimage: Some(preimage),
        }
    }

    pub fn create_inbounding_tlc(&self, message: AddTlc) -> Result<TLC, ProcessingChannelError> {
        if self.get_received_tlc(message.tlc_id).is_some() {
            return Err(ProcessingChannelError::InvalidParameter(format!(
                "Trying to add tlc with existing id {:?}",
                message.tlc_id
            )));
        }
        if message.tlc_id != self.get_next_received_tlc_id() {
            return Err(ProcessingChannelError::InvalidParameter(format!(
                "Trying to add tlc with id {:?} while expecting id {:?}",
                message.tlc_id,
                self.get_next_received_tlc_id()
            )));
        }
        Ok(TLC {
            id: TLCId::Received(message.tlc_id),
            amount: message.amount,
            payment_hash: message.payment_hash,
            lock_time: message.expiry,
            payment_preimage: None,
        })
    }
}

impl From<&ChannelActorState> for Musig2SignContext {
    fn from(value: &ChannelActorState) -> Self {
        Musig2SignContext {
            key_agg_ctx: value.get_musig2_agg_context(),
            agg_nonce: value.get_musig2_agg_pubnonce(),
            seckey: value.signer.funding_key,
            secnonce: value.get_local_musig2_secnonce(),
        }
    }
}

impl From<&ChannelActorState> for Musig2VerifyContext {
    fn from(value: &ChannelActorState) -> Self {
        Musig2VerifyContext {
            key_agg_ctx: value.get_musig2_agg_context(),
            agg_nonce: value.get_musig2_agg_pubnonce(),
            pubkey: *value.get_remote_funding_pubkey(),
            pubnonce: value.get_remote_nonce().clone(),
        }
    }
}

// State transition handlers for the channel actor state.
impl ChannelActorState {
    pub fn create_witness_for_funding_cell(
        &self,
        signature: CompactSignature,
        version: u64,
    ) -> [u8; FUNDING_CELL_WITNESS_LEN] {
        create_witness_for_funding_cell(
            self.get_funding_lock_script_xonly(),
            self.get_funding_transaction_outpoint(),
            signature,
            version,
        )
    }

    pub fn aggregate_partial_signatures_to_consume_funding_cell(
        &self,
        partial_signatures: [PartialSignature; 2],
        version: u64,
        tx: &TransactionView,
    ) -> Result<TransactionView, ProcessingChannelError> {
        let funding_out_point = self.get_funding_transaction_outpoint();
        debug_assert_eq!(
            tx.input_pts_iter().next().as_ref(),
            Some(&funding_out_point),
            "The first input of the tx must be the funding cell outpoint"
        );

        let message = get_funding_cell_message_to_sign(version, funding_out_point, tx);
        debug!(
            "Message to sign to consume funding cell {:?} with version {:?}",
            hex::encode(message.as_slice()),
            version
        );

        let verify_ctx = Musig2VerifyContext::from(self);

        let signature = aggregate_partial_signatures_for_msg(
            message.as_slice(),
            verify_ctx,
            partial_signatures,
        )?;

        let witness = self.create_witness_for_funding_cell(signature, version);
        Ok(tx
            .as_advanced_builder()
            .set_witnesses(vec![witness.pack()])
            .build())
    }

    pub fn sign_tx_to_consume_funding_cell(
        &self,
        tx: &PartiallySignedCommitmentTransaction,
    ) -> Result<TransactionView, ProcessingChannelError> {
        debug!(
            "Signing and verifying commitment tx with message {:?} (version {})",
            hex::encode(tx.msg.as_slice()),
            tx.version
        );
        let sign_ctx = Musig2SignContext::from(self);
        let signature2 = sign_ctx.sign(tx.msg.as_slice())?;

        self.aggregate_partial_signatures_to_consume_funding_cell(
            [tx.signature, signature2],
            tx.version,
            &tx.tx,
        )
    }

    pub fn maybe_transition_to_shutdown(
        &mut self,
        network: &ActorRef<NetworkActorMessage>,
    ) -> ProcessingChannelResult {
        // This function will also be called when we resolve all pending tlcs.
        // If we are not in the ShuttingDown state, we should not do anything.
        let flags = match self.state {
            ChannelState::ShuttingDown(flags) => flags,
            _ => {
                return Ok(());
            }
        };

        if !flags.contains(ShuttingDownFlags::AWAITING_PENDING_TLCS) || self.any_tlc_pending() {
            debug!(
                "Will not shutdown the channel because we require all tlcs resolved and both parties sent the Shutdown message, current state: {:?}, pending tlcs: {:?}",
                &self.state,
                &self.tlcs
            );
            return Ok(());
        }

        debug!("All pending tlcs are resolved, transitioning to Shutdown state");
        self.update_state(ChannelState::ShuttingDown(
            flags | ShuttingDownFlags::DROPPING_PENDING,
        ));

        let (shutdown_tx, message) = self.build_shutdown_tx()?;
        let sign_ctx = Musig2SignContext::from(&*self);

        // Create our shutdown signature if we haven't already.
        let local_shutdown_signature = match self.local_shutdown_signature {
            Some(signature) => signature,
            None => {
                let signature = sign_ctx.clone().sign(message.as_slice())?;
                self.local_shutdown_signature = Some(signature);
                debug!(
                    "We have signed shutdown tx ({:?}) message {:?} with signature {:?}",
                    &shutdown_tx, &message, &signature,
                );

                network
                    .send_message(NetworkActorMessage::new_command(
                        NetworkActorCommand::SendCFNMessage(CFNMessageWithPeerId {
                            peer_id: self.peer_id.clone(),
                            message: CFNMessage::ClosingSigned(ClosingSigned {
                                partial_signature: signature,
                                channel_id: self.get_id(),
                            }),
                        }),
                    ))
                    .expect(ASSUME_NETWORK_ACTOR_ALIVE);
                signature
            }
        };

        match self.remote_shutdown_signature {
            Some(remote_shutdown_signature) => {
                self.update_state(ChannelState::Closed);
                let tx = self.aggregate_partial_signatures_to_consume_funding_cell(
                    [local_shutdown_signature, remote_shutdown_signature],
                    u64::MAX,
                    &shutdown_tx,
                )?;

                network
                    .send_message(NetworkActorMessage::new_event(
                        NetworkActorEvent::ChannelClosed(self.get_id(), self.peer_id.clone(), tx),
                    ))
                    .expect(ASSUME_NETWORK_ACTOR_ALIVE);
            }

            None => {
                debug!("We have sent our shutdown signature, waiting for counterparty's signature");
            }
        }

        Ok(())
    }

    pub fn handle_accept_channel_message(
        &mut self,
        accept_channel: AcceptChannel,
    ) -> ProcessingChannelResult {
        if self.state != ChannelState::NegotiatingFunding(NegotiatingFundingFlags::OUR_INIT_SENT) {
            return Err(ProcessingChannelError::InvalidState(format!(
                "accepting a channel while in state {:?}, expecting NegotiatingFundingFlags::OUR_INIT_SENT",
                self.state
            )));
        }

        self.check_reserve_amount(
            accept_channel.reserved_ckb_amount,
            self.local_reserved_ckb_amount,
        )?;

        self.update_state(ChannelState::NegotiatingFunding(
            NegotiatingFundingFlags::INIT_SENT,
        ));

        self.to_remote_amount = accept_channel.funding_amount;
        self.remote_reserved_ckb_amount = accept_channel.reserved_ckb_amount;

        #[cfg(debug_assertions)]
        {
            self.total_amount = self.to_local_amount + self.to_remote_amount;
        }

        self.remote_nonce = Some(accept_channel.next_local_nonce.clone());
        let remote_pubkeys = (&accept_channel).into();
        self.remote_channel_parameters = Some(ChannelParametersOneParty {
            pubkeys: remote_pubkeys,
            selected_contest_delay: accept_channel.to_local_delay,
        });
        self.remote_commitment_points = vec![
            accept_channel.first_per_commitment_point,
            accept_channel.second_per_commitment_point,
        ];

        debug!(
            "Successfully processed AcceptChannel message {:?}",
            &accept_channel
        );
        Ok(())
    }

    // This is the dual of `handle_tx_collaboration_command`. Any logic error here is likely
    // to present in the other function as well.
    pub fn handle_tx_collaboration_msg(
        &mut self,
        msg: TxCollaborationMsg,
        network: &ActorRef<NetworkActorMessage>,
    ) -> ProcessingChannelResult {
        debug!("Processing tx collaboration message: {:?}", &msg);
        let is_complete_message = match msg {
            TxCollaborationMsg::TxComplete(_) => true,
            _ => false,
        };
        let is_waiting_for_remote = match self.state {
            ChannelState::CollaboratingFundingTx(flags) => {
                flags.contains(CollaboratingFundingTxFlags::AWAITING_REMOTE_TX_COLLABORATION_MSG)
            }
            _ => false,
        };
        let flags = match self.state {
            // Starting transaction collaboration
            ChannelState::NegotiatingFunding(NegotiatingFundingFlags::INIT_SENT)
                if !self.is_acceptor =>
            {
                return Err(ProcessingChannelError::InvalidState(
                    "Initiator received a tx collaboration message".to_string(),
                ));
            }
            ChannelState::NegotiatingFunding(_) => {
                debug!("Started negotiating funding tx collaboration");
                CollaboratingFundingTxFlags::empty()
            }
            ChannelState::CollaboratingFundingTx(_)
                if !is_complete_message && !is_waiting_for_remote =>
            {
                return Err(ProcessingChannelError::InvalidState(format!(
                    "Trying to process message {:?} while in {:?} (should only receive non-complete message after sent response from peer)",
                    &msg, self.state
                )));
            }
            ChannelState::CollaboratingFundingTx(flags) => {
                if flags.contains(CollaboratingFundingTxFlags::THEIR_TX_COMPLETE_SENT) {
                    return Err(ProcessingChannelError::InvalidState(format!(
                        "Received a tx collaboration message {:?}, but we are already in the state {:?} where the remote has sent a complete message",
                        &msg, &self.state
                    )));
                }
                debug!(
                    "Processing tx collaboration message {:?} for state {:?}",
                    &msg, &self.state
                );
                flags
            }
            _ => {
                return Err(ProcessingChannelError::InvalidState(format!(
                    "Invalid tx collaboration message {:?} for state {:?}",
                    &msg, &self.state
                )));
            }
        };
        match msg {
            TxCollaborationMsg::TxUpdate(msg) => {
                // TODO check if the tx is valid.
                self.funding_tx = Some(msg.tx.clone());
                if self.is_tx_final(&msg.tx)? {
                    self.maybe_complete_tx_collaboration(msg.tx, network)?;
                } else {
                    network
                        .send_message(NetworkActorMessage::new_command(
                            NetworkActorCommand::UpdateChannelFunding(
                                self.get_id(),
                                msg.tx.clone(),
                                self.get_funding_request(),
                            ),
                        ))
                        .expect(ASSUME_NETWORK_ACTOR_ALIVE);
                    self.update_state(ChannelState::CollaboratingFundingTx(
                        CollaboratingFundingTxFlags::PREPARING_LOCAL_TX_COLLABORATION_MSG,
                    ));
                }
            }
            TxCollaborationMsg::TxComplete(_msg) => {
                self.check_tx_complete_preconditions()?;
                let flags = flags | CollaboratingFundingTxFlags::THEIR_TX_COMPLETE_SENT;
                self.update_state(ChannelState::CollaboratingFundingTx(flags));
                if flags.contains(CollaboratingFundingTxFlags::COLLABRATION_COMPLETED) {
                    // Notify outside observers.
                    network
                        .send_message(NetworkActorMessage::new_event(
                            NetworkActorEvent::NetworkServiceEvent(
                                NetworkServiceEvent::CommitmentSignaturePending(
                                    self.peer_id.clone(),
                                    self.get_id(),
                                    self.get_current_commitment_number(false),
                                ),
                            ),
                        ))
                        .expect(ASSUME_NETWORK_ACTOR_ALIVE);
                }
            }
        }
        Ok(())
    }

    pub fn handle_commitment_signed_message(
        &mut self,
        commitment_signed: CommitmentSigned,
        network: &ActorRef<NetworkActorMessage>,
    ) -> ProcessingChannelResult {
        let flags = match self.state {
            ChannelState::CollaboratingFundingTx(flags)
                if !flags.contains(CollaboratingFundingTxFlags::COLLABRATION_COMPLETED) =>
            {
                return Err(ProcessingChannelError::InvalidState(format!(
                    "Unable to process commitment_signed message in state {:?}, as collaboration is not completed yet.",
                    &self.state
                )));
            }
            ChannelState::CollaboratingFundingTx(_) => {
                debug!(
                    "Processing commitment_signed message in state {:?}",
                    &self.state
                );
                CommitmentSignedFlags::SigningCommitment(SigningCommitmentFlags::empty())
            }
            ChannelState::SigningCommitment(flags)
                if flags.contains(SigningCommitmentFlags::THEIR_COMMITMENT_SIGNED_SENT) =>
            {
                return Err(ProcessingChannelError::InvalidState(format!(
                    "Unable to process commitment_signed message in state {:?}, as we have already received our commitment_signed message.",
                    &self.state
                )));
            }
            ChannelState::SigningCommitment(flags) => {
                debug!(
                    "Processing commitment_signed message in state {:?}",
                    &self.state
                );
                CommitmentSignedFlags::SigningCommitment(flags)
            }
            ChannelState::ChannelReady() => {
                debug!("Processing commitment_signed message while channel ready");
                CommitmentSignedFlags::ChannelReady()
            }
            ChannelState::ShuttingDown(flags) => {
                if flags.contains(ShuttingDownFlags::AWAITING_PENDING_TLCS) {
                    debug!(
                        "Signing commitment transactions while shutdown is pending, current state {:?}",
                        &self.state
                    );
                    CommitmentSignedFlags::PendingShutdown(flags)
                } else {
                    return Err(ProcessingChannelError::InvalidState(format!(
                        "Unable to process commitment_signed message in shutdowning state with flags {:?}",
                        &flags
                    )));
                }
            }
            _ => {
                return Err(ProcessingChannelError::InvalidState(format!(
                    "Unable to send commitment signed message in state {:?}",
                    &self.state
                )));
            }
        };

        let tx = self.verify_and_complete_tx(commitment_signed.partial_signature)?;
        let num = self.get_current_commitment_number(false);

        debug!(
            "Successfully handled commitment signed message: {:?}, tx: {:?}",
            &commitment_signed, &tx
        );

        // Notify outside observers.
        network
            .send_message(NetworkActorMessage::new_event(
                NetworkActorEvent::NetworkServiceEvent(
                    NetworkServiceEvent::RemoteCommitmentSigned(
                        self.peer_id.clone(),
                        self.get_id(),
                        num,
                        tx.clone(),
                    ),
                ),
            ))
            .expect(ASSUME_NETWORK_ACTOR_ALIVE);

        debug!(
            "Updating peer next remote nonce from {:?} to {:?}",
            self.get_remote_nonce(),
            &commitment_signed.next_local_nonce
        );
        self.remote_nonce = Some(commitment_signed.next_local_nonce);
        match flags {
            CommitmentSignedFlags::SigningCommitment(flags) => {
                let flags = flags | SigningCommitmentFlags::THEIR_COMMITMENT_SIGNED_SENT;
                self.update_state(ChannelState::SigningCommitment(flags));
                self.maybe_transition_to_tx_signatures(flags, network)?;
            }
            CommitmentSignedFlags::ChannelReady() | CommitmentSignedFlags::PendingShutdown(_) => {
                self.send_revoke_and_ack_message(network);
                match flags {
                    CommitmentSignedFlags::ChannelReady() => {}
                    CommitmentSignedFlags::PendingShutdown(_) => {
                        // TODO: Handle error in the below function call.
                        // We've already updated our state, we should never fail here.
                        self.maybe_transition_to_shutdown(&network)?;
                    }
                    _ => {
                        unreachable!(
                            "Invalid flags for commitment signed message, should have handled {:?}",
                            flags
                        );
                    }
                }
            }
        }
        Ok(())
    }

    pub fn maybe_transition_to_tx_signatures(
        &mut self,
        flags: SigningCommitmentFlags,
        network: &ActorRef<NetworkActorMessage>,
    ) -> ProcessingChannelResult {
        if flags.contains(SigningCommitmentFlags::COMMITMENT_SIGNED_SENT) {
            debug!("Commitment signed message sent by both sides, tranitioning to AwaitingTxSignatures state");
            self.update_state(ChannelState::AwaitingTxSignatures(
                AwaitingTxSignaturesFlags::empty(),
            ));
            if self.should_local_send_tx_signatures_first() {
                debug!("It is our turn to send tx_signatures, so we will do it now.");
                self.handle_tx_signatures(network, None)?;
            }
        }
        Ok(())
    }

    // TODO: currently witnesses in the tx_signatures molecule message are a list of bytes.
    // It is unclear how can we compose two partial sets witnesses into a complete
    // set of witnesses.
    pub fn handle_tx_signatures(
        &mut self,
        network: &ActorRef<NetworkActorMessage>,
        // If partial_witnesses is given, then it is the counterparty that send a message
        // to us, and we must combine them to make a full list of witnesses.
        // Otherwise, we are the one who is to start send the tx_signatures.
        // We can just create a partial set of witnesses, and sent them to the peer.
        partial_witnesses: Option<Vec<Vec<u8>>>,
    ) -> ProcessingChannelResult {
        let flags = match self.state {
            ChannelState::AwaitingTxSignatures(flags)
                if flags.contains(AwaitingTxSignaturesFlags::THEIR_TX_SIGNATURES_SENT)
                    && partial_witnesses.is_some() =>
            {
                return Err(ProcessingChannelError::RepeatedProcessing(format!(
                    "tx_signatures partial witnesses {:?}",
                    partial_witnesses.unwrap()
                )));
            }
            ChannelState::AwaitingTxSignatures(flags)
                if flags.contains(AwaitingTxSignaturesFlags::OUR_TX_SIGNATURES_SENT)
                    && partial_witnesses.is_none() =>
            {
                return Err(ProcessingChannelError::RepeatedProcessing(
                    "We have already sent our tx_signatures".to_string(),
                ));
            }
            ChannelState::SigningCommitment(flags)
                if flags.contains(SigningCommitmentFlags::COMMITMENT_SIGNED_SENT) =>
            {
                AwaitingTxSignaturesFlags::empty()
            }
            ChannelState::AwaitingTxSignatures(flags) => flags,
            _ => {
                return Err(ProcessingChannelError::InvalidState(format!(
                    "Unable to build and sign funding tx in state {:?}",
                    &self.state
                )));
            }
        };

        let flags = if partial_witnesses.is_some() {
            flags | AwaitingTxSignaturesFlags::THEIR_TX_SIGNATURES_SENT
        } else {
            flags | AwaitingTxSignaturesFlags::OUR_TX_SIGNATURES_SENT
        };
        self.update_state(ChannelState::AwaitingTxSignatures(flags));

        let funding_tx = self
            .funding_tx
            .clone()
            .ok_or(ProcessingChannelError::InvalidState(
                "Funding transaction is not present".to_string(),
            ))?;

        network
            .send_message(NetworkActorMessage::new_command(
                NetworkActorCommand::SignTx(
                    self.peer_id.clone(),
                    self.get_id(),
                    funding_tx,
                    partial_witnesses,
                ),
            ))
            .expect(ASSUME_NETWORK_ACTOR_ALIVE);
        let flags = flags | AwaitingTxSignaturesFlags::OUR_TX_SIGNATURES_SENT;
        self.update_state(ChannelState::AwaitingTxSignatures(flags));

        Ok(())
    }

    pub fn on_channel_ready(&mut self, network: &ActorRef<NetworkActorMessage>) {
        self.update_state(ChannelState::ChannelReady());
        self.increment_local_commitment_number();
        self.increment_remote_commitment_number();
        network
            .send_message(NetworkActorMessage::new_event(
                NetworkActorEvent::ChannelReady(self.get_id(), self.peer_id.clone()),
            ))
            .expect(ASSUME_NETWORK_ACTOR_ALIVE);
    }

    pub fn append_remote_commitment_point(&mut self, commitment_point: Pubkey) {
        debug!(
            "Setting remote commitment point #{} (counting from 0)): {:?}",
            self.remote_commitment_points.len(),
            commitment_point
        );
        assert_eq!(
            self.remote_commitment_points.len() as u64,
            self.get_local_commitment_number()
        );
        self.remote_commitment_points.push(commitment_point);
    }

    pub fn handle_revoke_and_ack_message(
        &mut self,
        revoke_and_ack: RevokeAndAck,
    ) -> ProcessingChannelResult {
        let RevokeAndAck {
            channel_id: _,
            per_commitment_secret,
            next_per_commitment_point,
        } = revoke_and_ack;
        let commitment_number = self.get_local_commitment_number();
        debug!(
            "Checking commitment secret and point for revocation #{}",
            commitment_number
        );
        let per_commitment_point = self.get_remote_commitment_point(commitment_number);
        if per_commitment_point != Privkey::from(per_commitment_secret).pubkey() {
            return Err(ProcessingChannelError::InvalidParameter(format!(
                "Per commitment secret and per commitment point mismatch #{}: secret {:?}, point: {:?}",
                commitment_number, per_commitment_secret, per_commitment_point
            )));
        }
        self.update_state_on_raa_msg(true);
        self.append_remote_commitment_point(next_per_commitment_point);
        Ok(())
    }

    fn handle_reestablish_channel_message(
        &mut self,
        reestablish_channel: ReestablishChannel,
        network: &ActorRef<NetworkActorMessage>,
    ) -> ProcessingChannelResult {
        debug!(
            "Handling reestablish channel message: {:?}, our commitment_numbers {:?}",
            reestablish_channel, self.commitment_numbers,
        );
        self.reestablishing = false;
        match self.state {
            ChannelState::NegotiatingFunding(_flags) => {
                // TODO: in current implementation, we don't store the channel when we are in NegotiatingFunding state.
                // This is an unreachable state for reestablish channel message. we may need to handle this case in the future.
            }
            ChannelState::ChannelReady() => {
                let expected_local_commitment_number = self.get_local_commitment_number();
                let acutal_local_commitment_number = reestablish_channel.remote_commitment_number;
                if acutal_local_commitment_number == expected_local_commitment_number {
                    // resend AddTlc, RemoveTlc and CommitmentSigned messages if needed
                    let mut need_resend_commitment_signed = false;
                    for info in self.tlcs.values() {
                        if info.is_offered() {
                            if info.created_at.get_local() >= acutal_local_commitment_number
                                && info.creation_confirmed_at.is_none()
                            {
                                // resend AddTlc message
                                network
                                    .send_message(NetworkActorMessage::new_command(
                                        NetworkActorCommand::SendCFNMessage(CFNMessageWithPeerId {
                                            peer_id: self.peer_id.clone(),
                                            message: CFNMessage::AddTlc(AddTlc {
                                                channel_id: self.get_id(),
                                                tlc_id: info.tlc.get_id(),
                                                amount: info.tlc.amount,
                                                payment_hash: info.tlc.payment_hash,
                                                expiry: info.tlc.lock_time,
                                            }),
                                        }),
                                    ))
                                    .expect(ASSUME_NETWORK_ACTOR_ALIVE);

                                need_resend_commitment_signed = true;
                            }
                        } else {
                            if let Some((commitment_number, remove_reason)) = info.removed_at {
                                if commitment_number.get_local() >= acutal_local_commitment_number {
                                    // resend RemoveTlc message
                                    network
                                        .send_message(NetworkActorMessage::new_command(
                                            NetworkActorCommand::SendCFNMessage(
                                                CFNMessageWithPeerId {
                                                    peer_id: self.peer_id.clone(),
                                                    message: CFNMessage::RemoveTlc(RemoveTlc {
                                                        channel_id: self.get_id(),
                                                        tlc_id: info.tlc.get_id(),
                                                        reason: remove_reason,
                                                    }),
                                                },
                                            ),
                                        ))
                                        .expect(ASSUME_NETWORK_ACTOR_ALIVE);

                                    need_resend_commitment_signed = true;
                                }
                            }
                        }
                    }
                    if need_resend_commitment_signed {
                        debug!("Resend CommitmentSigned message");
                        network
                            .send_message(NetworkActorMessage::new_command(
                                NetworkActorCommand::ControlCfnChannel(ChannelCommandWithId {
                                    channel_id: self.get_id(),
                                    command: ChannelCommand::CommitmentSigned(),
                                }),
                            ))
                            .expect(ASSUME_NETWORK_ACTOR_ALIVE);
                    }
                } else if acutal_local_commitment_number == expected_local_commitment_number + 1 {
                    // wait for remote to resend the RevokeAndAck message, do nothing here
                } else {
                    // unreachable state, just log an error for potential bugs
                    error!(
                        "Reestablish channel message with invalid local commitment number: expected {}, actual {}",
                        expected_local_commitment_number, acutal_local_commitment_number
                    );
                }

                let expected_remote_commitment_number = self.get_remote_commitment_number();
                let acutal_remote_commitment_number = reestablish_channel.local_commitment_number;
                if expected_remote_commitment_number == acutal_remote_commitment_number {
                    // synced with remote, do nothing
                } else if expected_remote_commitment_number == acutal_remote_commitment_number + 1 {
                    // Resetting our remote commitment number to the actual remote commitment number
                    // and resend the RevokeAndAck message.
                    self.set_remote_commitment_number(acutal_remote_commitment_number);
                    self.send_revoke_and_ack_message(network);
                } else {
                    // unreachable state, just log an error for potential bugs
                    error!(
                        "Reestablish channel message with invalid remote commitment number: expected {}, actual {}",
                        expected_remote_commitment_number, acutal_remote_commitment_number
                    );
                }
            }
            _ => {
                // TODO: @quake we need to handle other states.
                warn!(
                    "Unhandled reestablish channel message in state {:?}",
                    &self.state
                );
            }
        }
        Ok(())
    }

    pub fn is_tx_final(&self, tx: &Transaction) -> Result<bool, ProcessingChannelError> {
        // TODO: check if the tx is valid
        let tx = tx.clone().into_view();

        let first_output = tx
            .outputs()
            .get(0)
            .ok_or(ProcessingChannelError::InvalidParameter(
                "Funding transaction should have at least one output".to_string(),
            ))?;

        if first_output.lock() != self.get_funding_lock_script() {
            error!("Checking if transaction final failed as tx's first output's script is not funding lock: tx: {:?}, first output lock script: {:?}, funding lock script: {:?}",
                 &tx, first_output.lock(), self.get_funding_lock_script());
            // TODO: return an error here. We panic because we want to move fast.
            panic!("Invalid funding transation")
        }

        if self.funding_udt_type_script.is_some() {
            let (_output, data) =
                tx.output_with_data(0)
                    .ok_or(ProcessingChannelError::InvalidParameter(
                        "Funding transaction should have at least one output".to_string(),
                    ))?;
            assert!(data.as_ref().len() >= 16);
            let mut amount_bytes = [0u8; 16];
            amount_bytes.copy_from_slice(&data.as_ref()[0..16]);
            let udt_amount = u128::from_le_bytes(amount_bytes);
            debug!(
                "udt_amount: {}, to_remote_amount: {}, to_local_amount: {}",
                udt_amount, self.to_remote_amount, self.to_local_amount
            );
            return Ok(udt_amount == self.to_remote_amount + self.to_local_amount);
        } else {
            let current_capacity: u64 = first_output.capacity().unpack();
            let is_complete = current_capacity
                == (self.to_local_amount
                    + self.to_remote_amount
                    + self.local_reserved_ckb_amount as u128
                    + self.remote_reserved_ckb_amount as u128) as u64;
            Ok(is_complete)
        }
    }

    pub fn maybe_complete_tx_collaboration(
        &mut self,
        tx: Transaction,
        network: &ActorRef<NetworkActorMessage>,
    ) -> ProcessingChannelResult {
        let is_complete = self.is_tx_final(&tx)?;

        debug!(
            "Checking if funding transaction {:?} is complete: {}",
            &tx, is_complete
        );

        if is_complete {
            // We need to send a SendCFNMessage command here (instead of a ControlCfnChannel),
            // to guarantee that the TxComplete message immediately is sent to the network actor.
            // Otherwise, it is possible that when the network actor is processing ControlCfnChannel,
            // it receives another SendCFNMessage command, and that message (e.g. CommitmentSigned)
            // is processed first, thus breaking the order of messages.
            network
                .send_message(NetworkActorMessage::new_command(
                    NetworkActorCommand::SendCFNMessage(CFNMessageWithPeerId::new(
                        self.peer_id.clone(),
                        CFNMessage::TxComplete(TxComplete {
                            channel_id: self.get_id(),
                        }),
                    )),
                ))
                .expect(ASSUME_NETWORK_ACTOR_ALIVE);
            let old_flags = match self.state {
                ChannelState::CollaboratingFundingTx(flags) => flags,
                _ => {
                    panic!(
                        "Must be in CollaboratingFundingTx state while running update_funding_tx"
                    );
                }
            };
            self.update_state(ChannelState::CollaboratingFundingTx(
                old_flags | CollaboratingFundingTxFlags::OUR_TX_COMPLETE_SENT,
            ));
        }
        Ok(())
    }

    // TODO: More checks to the funding tx.
    fn check_tx_complete_preconditions(&mut self) -> ProcessingChannelResult {
        match self.funding_tx.as_ref() {
            None => {
                return Err(ProcessingChannelError::InvalidState(
                    "Received TxComplete message without a funding transaction".to_string(),
                ));
            }
            Some(tx) => {
                debug!(
                    "Received TxComplete message, funding tx is present {:?}",
                    tx
                );
                let check = self.is_tx_final(tx);
                if !check.is_ok_and(|ok| ok) {
                    return Err(ProcessingChannelError::InvalidState(format!(
                        "Received TxComplete message, but funding tx is not final"
                    )));
                }
            }
        }
        Ok(())
    }

    pub fn fill_in_channel_id(&mut self) {
        assert!(
            self.remote_channel_parameters.is_some(),
            "Counterparty pubkeys is required to derive actual channel id"
        );
        let remote_revocation = &self
            .get_remote_channel_parameters()
            .pubkeys
            .revocation_base_key;
        let local_revocation = &self
            .get_local_channel_parameters()
            .pubkeys
            .revocation_base_key;
        let channel_id =
            derive_channel_id_from_revocation_keys(local_revocation, remote_revocation);

        debug!("Channel Id changed from {:?} to {:?}", self.id, channel_id,);

        self.id = channel_id;
    }

    // Whose pubkey should go first in musig2?
    // We define a definitive order for the pubkeys in musig2 to makes it easier
    // to aggregate musig2 signatures.
    fn should_local_go_first_in_musig2(&self) -> bool {
        let local_pubkey = self.get_local_channel_parameters().pubkeys.funding_pubkey;
        let remote_pubkey = self.get_remote_channel_parameters().pubkeys.funding_pubkey;
        local_pubkey <= remote_pubkey
    }

    // Order some items (like pubkey and nonce) from holders and counterparty in musig2.
    fn order_things_for_musig2<T>(&self, holder: T, counterparty: T) -> [T; 2] {
        if self.should_local_go_first_in_musig2() {
            [holder, counterparty]
        } else {
            [counterparty, holder]
        }
    }

    // Should the local send tx_signatures first?
    // In order to avoid deadlock, we need to define an order for sending tx_signatures.
    // Currently the order of sending tx_signatures is defined as follows:
    // If the amount to self is less than the amount to remote, then we should send,
    // else if the amount to self is equal to the amount to remote and we have
    // smaller funding_pubkey, then we should send first. Otherwise, we should wait
    // the counterparty to send tx_signatures first.
    fn should_local_send_tx_signatures_first(&self) -> bool {
        self.to_local_amount < self.to_remote_amount
            || self.to_local_amount == self.to_remote_amount
                && self.should_local_go_first_in_musig2()
    }

    fn calculate_shutdown_fee(&self, fee_rate: FeeRate) -> u64 {
        let dummy_script = get_script_by_contract(Contract::Secp256k1Lock, &[0u8; 20]);
        let cell_deps = get_cell_deps(vec![Contract::FundingLock], &self.funding_udt_type_script);

        let (outputs, outputs_data) = if let Some(type_script) = &self.funding_udt_type_script {
            let dummy_output = CellOutput::new_builder()
                .lock(dummy_script.clone())
                .type_(Some(type_script.clone()).pack())
                .capacity(0.pack())
                .build();
            let dummy_output_data = self.to_local_amount.to_le_bytes().pack();

            let outputs = [dummy_output.clone(), dummy_output];
            let outputs_data = [dummy_output_data.clone(), dummy_output_data];
            (outputs, outputs_data.to_vec())
        } else {
            let dummy_output = CellOutput::new_builder()
                .capacity(0.pack())
                .lock(dummy_script.clone())
                .build();
            let outputs = [dummy_output.clone(), dummy_output];
            (outputs, vec![Default::default(), Default::default()])
        };

        let mock_shutdown_tx = TransactionBuilder::default()
            .cell_deps(cell_deps)
            .input(
                CellInput::new_builder()
                    .previous_output(self.get_funding_transaction_outpoint())
                    .build(),
            )
            .set_outputs(outputs.to_vec())
            .set_outputs_data(outputs_data.to_vec())
            .set_witnesses(vec![[0; FUNDING_CELL_WITNESS_LEN].pack()])
            .build();
        let tx_size = mock_shutdown_tx.data().serialized_size_in_block() as u64;
        fee_rate.fee(tx_size).as_u64()
    }

    pub fn build_shutdown_tx(&self) -> Result<(TransactionView, [u8; 32]), ProcessingChannelError> {
        // Don't use get_local_shutdown_script and get_remote_shutdown_script here
        // as they will panic if the scripts are not present.
        // This function may be called in a state where these scripts are not present.
        let (
            local_shutdown_script,
            remote_shutdown_script,
            local_shutdown_fee,
            remote_shutdown_fee,
        ) = match (
            self.local_shutdown_script.clone(),
            self.remote_shutdown_script.clone(),
            self.local_shutdown_fee_rate,
            self.remote_shutdown_fee_rate,
        ) {
            (
                Some(local_shutdown_script),
                Some(remote_shutdown_script),
                Some(local_shutdown_fee_rate),
                Some(remote_shutdown_fee_rate),
            ) => (
                local_shutdown_script,
                remote_shutdown_script,
                self.calculate_shutdown_fee(FeeRate::from_u64(local_shutdown_fee_rate)),
                self.calculate_shutdown_fee(FeeRate::from_u64(remote_shutdown_fee_rate)),
            ),
            _ => {
                return Err(ProcessingChannelError::InvalidState(format!(
                    "Shutdown scripts are not present: local_shutdown_script {:?}, remote_shutdown_script {:?}, local_shutdown_fee_rate {:?}, remote_shutdown_fee_rate {:?}",
                    &self.local_shutdown_script, &self.remote_shutdown_script,
                    &self.local_shutdown_fee_rate, &self.remote_shutdown_fee_rate
                )));
            }
        };

        debug!(
            "build_shutdown_tx local_shutdown_fee: local {}, remote {}",
            local_shutdown_fee, remote_shutdown_fee
        );

        let cell_deps = get_cell_deps(vec![Contract::FundingLock], &self.funding_udt_type_script);
        let tx_builder = TransactionBuilder::default().cell_deps(cell_deps).input(
            CellInput::new_builder()
                .previous_output(self.get_funding_transaction_outpoint())
                .build(),
        );

        if let Some(type_script) = &self.funding_udt_type_script {
            debug!(
                "shutdown UDT local_amount: {}, remote_amount: {}",
                self.to_local_amount, self.to_remote_amount
            );

            let local_capacity: u64 = self.local_reserved_ckb_amount - local_shutdown_fee as u64;
            debug!(
                "shutdown_tx local_capacity: {} - {} = {}",
                self.local_reserved_ckb_amount, local_shutdown_fee, local_capacity
            );
            let local_output = CellOutput::new_builder()
                .lock(local_shutdown_script.clone())
                .type_(Some(type_script.clone()).pack())
                .capacity(local_capacity.pack())
                .build();
            let local_output_data = self.to_local_amount.to_le_bytes().pack();

            let remote_capacity: u64 = self.remote_reserved_ckb_amount - remote_shutdown_fee as u64;
            debug!(
                "shutdown_tx remote_capacity: {} - {} = {}",
                self.remote_reserved_ckb_amount, remote_shutdown_fee, remote_capacity
            );
            let remote_output = CellOutput::new_builder()
                .lock(remote_shutdown_script.clone())
                .type_(Some(type_script.clone()).pack())
                .capacity(remote_capacity.pack())
                .build();
            let remote_output_data = self.to_remote_amount.to_le_bytes().pack();

            let outputs = self.order_things_for_musig2(local_output, remote_output);
            let outputs_data = self.order_things_for_musig2(local_output_data, remote_output_data);
            let tx = tx_builder
                .set_outputs(outputs.to_vec())
                .set_outputs_data(outputs_data.to_vec())
                .set_witnesses(vec![[0; FUNDING_CELL_WITNESS_LEN].pack()]) // we need to add a dummy witness for calculating shutdown tx size
                .build();
            let message = get_funding_cell_message_to_sign(
                u64::MAX,
                self.get_funding_transaction_outpoint(),
                &tx,
            );
            debug!(
                "Building message to sign for shutdown transaction {:?}",
                hex::encode(message.as_slice())
            );
            Ok((tx, message))
        } else {
            debug!(
                "Final balance partition before shutting down: local {} (fee {}), remote {} (fee {})",
                self.to_local_amount, local_shutdown_fee,
                self.to_remote_amount, remote_shutdown_fee
            );
            let local_value =
                self.to_local_amount as u64 + self.local_reserved_ckb_amount - local_shutdown_fee;
            let remote_value = self.to_remote_amount as u64 + self.remote_reserved_ckb_amount
                - remote_shutdown_fee;
            debug!(
                "Building shutdown transaction with values: local {}, remote {}",
                local_value, remote_value
            );
            let local_output = CellOutput::new_builder()
                .capacity(local_value.pack())
                .lock(local_shutdown_script)
                .build();
            let remote_output = CellOutput::new_builder()
                .capacity(remote_value.pack())
                .lock(remote_shutdown_script)
                .build();
            let outputs = self.order_things_for_musig2(local_output, remote_output);
            let tx = tx_builder
                .set_outputs(outputs.to_vec())
                .set_outputs_data(vec![Default::default(), Default::default()])
                .set_witnesses(vec![[0; FUNDING_CELL_WITNESS_LEN].pack()]) // we need to add a dummy witness for calculating shutdown tx size
                .build();

            let message = get_funding_cell_message_to_sign(
                u64::MAX,
                self.get_funding_transaction_outpoint(),
                &tx,
            );
            debug!(
                "Building message to sign for shutdown transaction {:?}",
                hex::encode(message.as_slice())
            );
            Ok((tx, message))
        }
    }

    // The parameter `local` here specifies whether we are building the commitment transaction
    // for the local party or the remote party. If `local` is true, then we are building a
    // commitment transaction which can be broadcasted by ourself (with valid partial
    // signature from the other party), else we are building a commitment transaction
    // for the remote party (we build this commitment transaction
    // normally because we want to send a partial signature to remote).
    // The function returns a tuple, the first element is the commitment transaction itself,
    // and the second element is the message to be signed by the each party,
    // so as to consume the funding cell. The last element is the witnesses for the
    // commitment transaction.
    pub fn build_commitment_tx(&self, local: bool) -> (TransactionView, [u8; 32], Vec<u8>) {
        let version = self.get_current_commitment_number(local);
        debug!(
            "Building {} commitment transaction #{} with local commtiment number {} and remote commitment number {}",
            if local { "local" } else { "remote" }, version,
            self.get_local_commitment_number(), self.get_remote_commitment_number()
        );

        let funding_out_point = self.get_funding_transaction_outpoint();
        let cell_deps = get_cell_deps(vec![Contract::FundingLock], &self.funding_udt_type_script);
        let tx_builder = TransactionBuilder::default().cell_deps(cell_deps).input(
            CellInput::new_builder()
                .previous_output(funding_out_point.clone())
                .build(),
        );

        let (outputs, outputs_data, witnesses) =
            self.build_commitment_transaction_parameters(local);
        debug!(
            "Building {} commitment transaction #{}'s outputs: {:?}",
            if local { "local" } else { "remote" },
            version,
            &outputs
        );
        let tx_builder = tx_builder.set_outputs(outputs);
        let tx_builder = tx_builder.set_outputs_data(outputs_data);
        let tx = tx_builder.build();
        let message = get_funding_cell_message_to_sign(version, funding_out_point, &tx);
        debug!(
            "Built {} commitment transaction #{}: transaction: {:?}, signing message: {:?}, witnesses: {:?}",
            if local { "local" } else { "remote" }, version,
            &tx, hex::encode(message.as_slice()), hex::encode(&witnesses)
        );
        (tx, message, witnesses)
    }

    fn build_current_commitment_transaction_witnesses(&self, local: bool) -> Vec<u8> {
        let local_commitment_number = self.get_local_commitment_number();
        let remote_commitment_number = self.get_remote_commitment_number();
        let commitment_number = if local {
            local_commitment_number
        } else {
            remote_commitment_number
        };
        debug!(
            "Building {} commitment transaction #{}'s witnesses (commitment numbers: local {}, remote {})",
            if local { "local" } else { "remote" },
            commitment_number,
            local_commitment_number,
            remote_commitment_number
        );
        let (delayed_epoch, delayed_payment_key, revocation_key) = {
            let (
                delay,
                // delayed_payment and revocation keys.
                // The two fields below are used to derive a pubkey for the delayed payment.
                // The delayed_payment_commitment_point is held by the broadcaster.
                delayed_payment_commitment_point,
                delayed_payment_base_key,
                // The two fields below are used to derive a pubkey for the revocation.
                // Unlike delayed_payment_commitment_point above, the revocation key is held
                // by the counter-signatory until this commitment transaction is revoked.
                revocation_commitment_point,
                revocation_base_key,
            ) = if local {
                (
                    self.get_local_channel_parameters().selected_contest_delay,
                    self.get_local_commitment_point(remote_commitment_number),
                    self.get_local_channel_parameters()
                        .delayed_payment_base_key(),
                    self.get_remote_commitment_point(local_commitment_number),
                    self.get_local_channel_parameters().revocation_base_key(),
                )
            } else {
                (
                    self.get_remote_channel_parameters().selected_contest_delay,
                    self.get_remote_commitment_point(local_commitment_number),
                    self.get_remote_channel_parameters()
                        .delayed_payment_base_key(),
                    self.get_local_commitment_point(remote_commitment_number),
                    self.get_remote_channel_parameters().revocation_base_key(),
                )
            };
            debug!(
                "Got base witness parameters: delayed_time: {:?}, delayed_payment_key: {:?}, delayed_commitment_point {:?}, revocation_key: {:?}, revocation_commitment point: {:?}",
                delay, delayed_payment_base_key,
                delayed_payment_commitment_point,
                revocation_base_key, revocation_commitment_point
            );
            (
                delay,
                derive_delayed_payment_pubkey(
                    delayed_payment_base_key,
                    &delayed_payment_commitment_point,
                ),
                derive_revocation_pubkey(revocation_base_key, &revocation_commitment_point),
            )
        };

        debug!(
            "Parameters for witnesses: epoch {:?}, payment key: {:?}, revocation key: {:?}",
            delayed_epoch, delayed_payment_key, revocation_key
        );

        // for xudt compatibility issue,
        // refer to: https://github.com/nervosnetwork/cfn-scripts/pull/5
        let empty_witness_args: [u8; 16] = [16, 0, 0, 0, 16, 0, 0, 0, 16, 0, 0, 0, 16, 0, 0, 0];
        let witnesses: Vec<u8> = [
            empty_witness_args.to_vec(),
            (Since::from(delayed_epoch).value()).to_le_bytes().to_vec(),
            blake2b_256(delayed_payment_key.serialize())[0..20].to_vec(),
            blake2b_256(revocation_key.serialize())[0..20].to_vec(),
            self.get_witness_args_for_active_tlcs(local),
        ]
        .map(|x| {
            debug!(
                "Extending {} commitment transaction #{}'s witness with {:?}",
                if local { "local" } else { "remote" },
                commitment_number,
                hex::encode(&x)
            );
            x
        })
        .concat();
        witnesses
    }

    // Build the parameters for the commitment transaction. The first two elements for the
    // returning tuple are commitment outputs and commitment outputs data.
    // The last element is the witnesses for the commitment transaction.
    fn build_commitment_transaction_parameters(
        &self,
        local: bool,
    ) -> (Vec<CellOutput>, Vec<Bytes>, Vec<u8>) {
        #[cfg(debug_assertions)]
        {
            debug_assert_eq!(
                self.total_amount,
                self.to_local_amount + self.to_remote_amount
            );
        }

        // The time_locked_value is amount of assets locked by commitment-lock.
        // Our value is always time-locked. Additionally, we need to add the value of
        // all the TLCs that we have received from the counterparty.
        let (time_locked_value, immediately_spendable_value) = if local {
            (
                self.to_local_amount + self.local_reserved_ckb_amount as u128,
                self.to_remote_amount + self.remote_reserved_ckb_amount as u128,
            )
        } else {
            (
                self.to_remote_amount + self.remote_reserved_ckb_amount as u128,
                self.to_local_amount + self.local_reserved_ckb_amount as u128,
            )
        };

        // Only the received tlc value is added here because
        // sent tlc value is already included in the time_locked_value.
        let received_tlc_value = self.get_tlc_value_received_from_remote(local);
        debug!(
            "Got {} commitment transaction #{}'s values: time_locked_value: {}, tlc_value: {}, immediately_spendable_value: {}",
            if local { "local" } else { "remote" },
            self.get_current_commitment_number(local),
            time_locked_value, received_tlc_value, immediately_spendable_value);
        let time_locked_value = time_locked_value + received_tlc_value;
        let immediately_spendable_value = immediately_spendable_value - received_tlc_value;

        debug!("Building commitment transaction with time_locked_value: {}, immediately_spendable_value: {}", time_locked_value, immediately_spendable_value);
        let immediate_payment_key = {
            let (commitment_point, base_payment_key) = if local {
                (
                    // Note that we're building a local commitment transaction, so we need to use
                    // the local commitment number.
                    self.get_remote_commitment_point(self.get_local_commitment_number()),
                    self.get_remote_channel_parameters().payment_base_key(),
                )
            } else {
                (
                    // Note that we're building a remote commitment transaction, so we need to use
                    // the remote commitment number.
                    self.get_local_commitment_point(self.get_remote_commitment_number()),
                    self.get_local_channel_parameters().payment_base_key(),
                )
            };
            derive_payment_pubkey(base_payment_key, &commitment_point)
        };

        let witnesses: Vec<u8> = self.build_current_commitment_transaction_witnesses(local);

        let hash = blake2b_256(&witnesses);
        let script_arg: &[u8] = &hash[..20];
        debug!(
            "Building {} commitment transaction with witnesses {:?} and hash {:?} with local commitment number {} and remote commitment number {}",
            if local { "local" } else {"remote"},
            hex::encode(&witnesses),
            hex::encode(&script_arg),
            self.get_local_commitment_number(),
            self.get_remote_commitment_number()
        );

        let immediate_secp256k1_lock_script = get_script_by_contract(
            Contract::Secp256k1Lock,
            &blake2b_256(immediate_payment_key.serialize())[0..20],
        );
        let commitment_lock_script = get_script_by_contract(Contract::CommitmentLock, script_arg);

        if let Some(udt_type_script) = &self.funding_udt_type_script {
            //FIXME(yukang): we need to add logic for transaction fee here
            let (time_locked_ckb_amount, immediately_spendable_ckb_amount) = if local {
                (
                    self.local_reserved_ckb_amount,
                    self.remote_reserved_ckb_amount,
                )
            } else {
                (
                    self.remote_reserved_ckb_amount,
                    self.local_reserved_ckb_amount,
                )
            };

            let immediate_output_data = immediately_spendable_value.to_le_bytes().pack();
            let immediate_output = CellOutput::new_builder()
                .lock(immediate_secp256k1_lock_script.clone())
                .type_(Some(udt_type_script.clone()).pack())
                .capacity(immediately_spendable_ckb_amount.pack())
                .build();

            let commitment_lock_output_data = time_locked_value.to_le_bytes().pack();
            let commitment_lock_output = CellOutput::new_builder()
                .lock(commitment_lock_script.clone())
                .type_(Some(udt_type_script.clone()).pack())
                .capacity(time_locked_ckb_amount.pack())
                .build();

            let outputs = vec![immediate_output, commitment_lock_output];
            let outputs_data = vec![immediate_output_data, commitment_lock_output_data];
            (outputs, outputs_data, witnesses)
        } else {
            let outputs = vec![
                CellOutput::new_builder()
                    .capacity((immediately_spendable_value as u64).pack())
                    .lock(immediate_secp256k1_lock_script)
                    .build(),
                CellOutput::new_builder()
                    .capacity((time_locked_value as u64).pack())
                    .lock(commitment_lock_script)
                    .build(),
            ];
            let outputs_data = vec![Bytes::default(); outputs.len()];
            (outputs, outputs_data, witnesses)
        }
    }

    pub fn build_and_verify_commitment_tx(
        &self,
        signature: PartialSignature,
    ) -> Result<PartiallySignedCommitmentTransaction, ProcessingChannelError> {
        let verify_ctx = Musig2VerifyContext::from(self);

        let (tx, msg, witnesses) = self.build_commitment_tx(false);
        debug!(
            "Verifying partial signature ({:?}) of commitment tx ({:?}) message {:?}",
            &signature,
            &tx,
            hex::encode(&msg)
        );
        verify_ctx.verify(signature, msg.as_slice())?;
        Ok(PartiallySignedCommitmentTransaction {
            msg,
            version: self.get_current_commitment_number(false),
            tx,
            signature,
            witnesses,
        })
    }

    pub fn build_and_sign_commitment_tx(
        &self,
    ) -> Result<PartiallySignedCommitmentTransaction, ProcessingChannelError> {
        let sign_ctx = Musig2SignContext::from(self);

        let (tx, msg, witnesses) = self.build_commitment_tx(true);

        debug!(
            "Signing commitment tx with message {:?}",
            hex::encode(msg.as_slice())
        );
        let signature = sign_ctx.sign(msg.as_slice())?;
        debug!(
            "Signed commitment tx ({:?}) message {:?} with signature {:?}",
            &tx,
            hex::encode(&msg),
            &signature,
        );

        Ok(PartiallySignedCommitmentTransaction {
            msg,
            tx,
            signature,
            witnesses,
            version: self.get_current_commitment_number(true),
        })
    }

    /// Verify the partial signature from the peer and create a complete transaction
    /// with valid witnesses.
    pub fn verify_and_complete_tx(
        &self,
        signature: PartialSignature,
    ) -> Result<TransactionView, ProcessingChannelError> {
        let tx = self.build_and_verify_commitment_tx(signature)?;
        debug!(
            "Trying to complete tx with partial remote signature {:?}",
            &tx
        );
        self.sign_tx_to_consume_funding_cell(&tx)
    }
}

pub trait ChannelActorStateStore {
    fn get_channel_actor_state(&self, id: &Hash256) -> Option<ChannelActorState>;
    fn insert_channel_actor_state(&self, state: ChannelActorState);
    fn delete_channel_actor_state(&self, id: &Hash256);
    fn get_channel_ids_by_peer(&self, peer_id: &PeerId) -> Vec<Hash256>;
    fn get_channel_states(&self, peer_id: Option<PeerId>) -> Vec<(PeerId, Hash256, ChannelState)>;
}

/// A wrapper on CommitmentTransaction that has a partial signature along with
/// the ckb transaction.
#[derive(Clone, Debug)]
pub struct PartiallySignedCommitmentTransaction {
    // The message that was signed by the partial signature.
    // This partial signature is going to be verified by the funding lock.
    // We have to follow funding lock's rules to generate this message.
    pub msg: [u8; 32],
    // The version number of the commitment transaction.
    pub version: u64,
    // The commitment transaction.
    pub tx: TransactionView,
    // The witnesses in the commitment transaction.
    pub witnesses: Vec<u8>,
    // The partial signature of the commitment transaction.
    pub signature: PartialSignature,
}

pub fn create_witness_for_funding_cell(
    lock_key_xonly: [u8; 32],
    out_point: OutPoint,
    signature: CompactSignature,
    version: u64,
) -> [u8; FUNDING_CELL_WITNESS_LEN] {
    let mut witness = Vec::with_capacity(FUNDING_CELL_WITNESS_LEN);

    // for xudt compatibility issue,
    // refer to: https://github.com/nervosnetwork/cfn-scripts/pull/5
    let empty_witness_args = [16, 0, 0, 0, 16, 0, 0, 0, 16, 0, 0, 0, 16, 0, 0, 0];
    witness.extend_from_slice(&empty_witness_args);
    for bytes in [
        version.to_le_bytes().as_ref(),
        out_point.as_slice(),
        lock_key_xonly.as_slice(),
        signature.serialize().as_slice(),
    ] {
        debug!(
            "Extending witness with {} bytes: {:?}",
            bytes.len(),
            hex::encode(bytes)
        );
        witness.extend_from_slice(bytes);
    }

    debug!(
        "Building witnesses for transaction to consume funding cell: {:?}",
        hex::encode(&witness)
    );

    witness
        .try_into()
        .expect("Witness length should be correct")
}

pub struct Musig2VerifyContext {
    pub key_agg_ctx: KeyAggContext,
    pub agg_nonce: AggNonce,
    pub pubkey: Pubkey,
    pub pubnonce: PubNonce,
}

impl From<Musig2SignContext> for Musig2VerifyContext {
    fn from(value: Musig2SignContext) -> Self {
        Musig2VerifyContext {
            key_agg_ctx: value.key_agg_ctx,
            agg_nonce: value.agg_nonce,
            pubkey: value.seckey.pubkey(),
            pubnonce: value.secnonce.public_nonce(),
        }
    }
}

impl Musig2VerifyContext {
    pub fn verify(&self, signature: PartialSignature, message: &[u8]) -> ProcessingChannelResult {
        let result = verify_partial(
            &self.key_agg_ctx,
            signature,
            &self.agg_nonce,
            self.pubkey,
            &self.pubnonce,
            message,
        );
        debug!(
            "Verifying partial signature {:?} with message {:?}, nonce {:?}, agg nonce {:?}, result {:?}",
            &signature,
            hex::encode(message),
            &self.pubnonce,
            &self.agg_nonce,
            result
        );
        Ok(result?)
    }
}

#[derive(Debug, Clone)]
pub struct Musig2SignContext {
    key_agg_ctx: KeyAggContext,
    agg_nonce: AggNonce,
    seckey: Privkey,
    secnonce: SecNonce,
}

impl Musig2SignContext {
    pub fn sign(self, message: &[u8]) -> Result<PartialSignature, ProcessingChannelError> {
        debug!(
            "Musig2 signing partial message {:?} with nonce {:?} (public nonce: {:?}), agg nonce {:?}",
            hex::encode(&message),
            self.secnonce,
            self.secnonce.public_nonce(),
            &self.agg_nonce
        );
        Ok(sign_partial(
            &self.key_agg_ctx,
            self.seckey,
            self.secnonce,
            &self.agg_nonce,
            message,
        )?)
    }
}

fn get_funding_cell_message_to_sign(
    version: u64,
    funding_out_point: OutPoint,
    tx: &TransactionView,
) -> [u8; 32] {
    let version = version.to_le_bytes();
    let version = version.as_ref();
    let funding_out_point = funding_out_point.as_slice();
    let tx_hash = tx.hash();
    let tx_hash = tx_hash.as_slice();
    blake2b_256([version, funding_out_point, tx_hash].concat())
}

pub fn aggregate_partial_signatures_for_msg(
    message: &[u8],
    verify_ctx: Musig2VerifyContext,
    partial_signatures: [PartialSignature; 2],
) -> Result<CompactSignature, ProcessingChannelError> {
    debug!(
        "Message to aggregate signatures: {:?}",
        hex::encode(&message)
    );
    let signature: CompactSignature = aggregate_partial_signatures(
        &verify_ctx.key_agg_ctx,
        &verify_ctx.agg_nonce,
        partial_signatures,
        message,
    )?;
    Ok(signature)
}

#[derive(Clone, Debug, PartialEq, Eq, Serialize, Deserialize)]
pub struct ChannelParametersOneParty {
    pub pubkeys: ChannelBasePublicKeys,
    pub selected_contest_delay: LockTime,
}

impl ChannelParametersOneParty {
    pub fn funding_pubkey(&self) -> &Pubkey {
        &self.pubkeys.funding_pubkey
    }

    pub fn payment_base_key(&self) -> &Pubkey {
        &self.pubkeys.payment_base_key
    }

    pub fn delayed_payment_base_key(&self) -> &Pubkey {
        &self.pubkeys.delayed_payment_base_key
    }

    pub fn revocation_base_key(&self) -> &Pubkey {
        &self.pubkeys.revocation_base_key
    }

    pub fn tlc_base_key(&self) -> &Pubkey {
        &self.pubkeys.tlc_base_key
    }
}

/// One counterparty's public keys which do not change over the life of a channel.
#[derive(Clone, Debug, PartialEq, Eq, Serialize, Deserialize)]
pub struct ChannelBasePublicKeys {
    /// The public key which is used to sign all commitment transactions, as it appears in the
    /// on-chain channel lock-in 2-of-2 multisig output.
    pub funding_pubkey: Pubkey,
    /// The base point which is used (with derive_public_revocation_key) to derive per-commitment
    /// revocation keys. This is combined with the per-commitment-secret generated by the
    /// counterparty to create a secret which the counterparty can reveal to revoke previous
    /// states.
    pub revocation_base_key: Pubkey,
    /// The public key on which the non-broadcaster (ie the countersignatory) receives an immediately
    /// spendable primary channel balance on the broadcaster's commitment transaction. This key is
    /// static across every commitment transaction.
    pub payment_base_key: Pubkey,
    /// The base point which is used (with derive_public_key) to derive a per-commitment payment
    /// public key which receives non-HTLC-encumbered funds which are only available for spending
    /// after some delay (or can be claimed via the revocation path).
    pub delayed_payment_base_key: Pubkey,
    /// The base point which is used (with derive_public_key) to derive a per-commitment public key
    /// which is used to encumber HTLC-in-flight outputs.
    pub tlc_base_key: Pubkey,
}

impl From<&OpenChannel> for ChannelBasePublicKeys {
    fn from(value: &OpenChannel) -> Self {
        ChannelBasePublicKeys {
            funding_pubkey: value.funding_pubkey,
            revocation_base_key: value.revocation_basepoint,
            payment_base_key: value.payment_basepoint,
            delayed_payment_base_key: value.delayed_payment_basepoint,
            tlc_base_key: value.tlc_basepoint,
        }
    }
}

impl From<&AcceptChannel> for ChannelBasePublicKeys {
    fn from(value: &AcceptChannel) -> Self {
        ChannelBasePublicKeys {
            funding_pubkey: value.funding_pubkey,
            revocation_base_key: value.revocation_basepoint,
            payment_base_key: value.payment_basepoint,
            delayed_payment_base_key: value.delayed_payment_basepoint,
            tlc_base_key: value.tlc_basepoint,
        }
    }
}

type ShortHash = [u8; 20];

/// A tlc output.
#[derive(Copy, Clone, Debug, PartialEq, Eq, Serialize, Deserialize)]
pub struct TLC {
    /// The id of a TLC.
    pub id: TLCId,
    /// The value as it appears in the commitment transaction
    pub amount: u128,
    /// The CLTV lock-time at which this HTLC expires.
    pub lock_time: LockTime,
    /// The hash of the preimage which unlocks this HTLC.
    pub payment_hash: Hash256,
    /// The preimage of the hash to be sent to the counterparty.
    pub payment_preimage: Option<Hash256>,
}

impl TLC {
    pub fn is_offered(&self) -> bool {
        self.id.is_offered()
    }

    pub fn is_received(&self) -> bool {
        !self.is_offered()
    }

    // Change this tlc to the opposite side.
    pub fn flip_mut(&mut self) {
        self.id.flip_mut()
    }

    fn get_hash(&self) -> ShortHash {
        self.payment_hash.as_ref()[..20].try_into().unwrap()
    }

    fn get_id(&self) -> u64 {
        match self.id {
            TLCId::Offered(id) => id,
            TLCId::Received(id) => id,
        }
    }
}

/// A tlc output in a commitment transaction, including both the tlc output
/// and the commitment_number that it first appeared (will appear) in the
/// commitment transaction.
#[derive(Copy, Clone, Debug, PartialEq, Eq, Serialize, Deserialize)]
pub struct DetailedTLCInfo {
    tlc: TLC,
    // The commitment numbers of both parties when this tlc is created
    // as the offerer sees it.
    // TODO: There is a potential bug here. The commitment number of the
    // receiver may have been updated by the time this tlc is included
    // in a commitment of the offerer. Currently we assume that the commitment
    // number of the receiver when the time this tlc is actually committed by
    // the offerer is just the same as the commitment number of the receiver
    // when the this tlc is created.
    created_at: CommitmentNumbers,
    // The commitment number of the party that received this tlc
    // (also called receiver) when this tlc is first included in
    // the commitment transaction of the receiver.
    creation_confirmed_at: Option<CommitmentNumbers>,
    // The commitment number of the party that removed this tlc
    // (only the receiver is allowed to remove) when the tlc is removed.
    removed_at: Option<(CommitmentNumbers, RemoveTlcReason)>,
    // The initial commitment number of the party (the offerer) that
    // has confirmed the removal of this tlc.
    removal_confirmed_at: Option<CommitmentNumbers>,
}

impl DetailedTLCInfo {
    fn is_offered(&self) -> bool {
        self.tlc.is_offered()
    }

    fn get_commitment_numbers(&self, local: bool) -> CommitmentNumbers {
        let am_i_sending_the_tlc = {
            if self.is_offered() {
                local
            } else {
                !local
            }
        };
        if am_i_sending_the_tlc {
            self.created_at
        } else {
            self.creation_confirmed_at
                .expect("Commitment number is present")
        }
    }
}

pub fn get_tweak_by_commitment_point(commitment_point: &Pubkey) -> [u8; 32] {
    let mut hasher = new_blake2b();
    hasher.update(&commitment_point.serialize());
    let mut result = [0u8; 32];
    hasher.finalize(&mut result);
    result
}

fn derive_private_key(secret: &Privkey, commitment_point: &Pubkey) -> Privkey {
    secret.tweak(get_tweak_by_commitment_point(commitment_point))
}

fn derive_public_key(base_key: &Pubkey, commitment_point: &Pubkey) -> Pubkey {
    base_key.tweak(get_tweak_by_commitment_point(commitment_point))
}

pub fn derive_revocation_pubkey(base_key: &Pubkey, commitment_point: &Pubkey) -> Pubkey {
    derive_public_key(base_key, commitment_point)
}

pub fn derive_payment_pubkey(base_key: &Pubkey, commitment_point: &Pubkey) -> Pubkey {
    derive_public_key(base_key, commitment_point)
}

pub fn derive_delayed_payment_pubkey(base_key: &Pubkey, commitment_point: &Pubkey) -> Pubkey {
    derive_public_key(base_key, commitment_point)
}

pub fn derive_tlc_pubkey(base_key: &Pubkey, commitment_point: &Pubkey) -> Pubkey {
    derive_public_key(base_key, commitment_point)
}

/// A simple implementation of [`WriteableEcdsaChannelSigner`] that just keeps the private keys in memory.
///
/// This implementation performs no policy checks and is insufficient by itself as
/// a secure external signer.
#[derive(Clone, Eq, PartialEq, Debug, Serialize, Deserialize)]
pub struct InMemorySigner {
    /// Holder secret key in the 2-of-2 multisig script of a channel. This key also backs the
    /// holder's anchor output in a commitment transaction, if one is present.
    pub funding_key: Privkey,
    /// Holder secret key for blinded revocation pubkey.
    pub revocation_base_key: Privkey,
    /// Holder secret key used for our balance in counterparty-broadcasted commitment transactions.
    pub payment_key: Privkey,
    /// Holder secret key used in an HTLC transaction.
    pub delayed_payment_base_key: Privkey,
    /// Holder HTLC secret key used in commitment transaction HTLC outputs.
    pub tlc_base_key: Privkey,
    /// SecNonce used to generate valid signature in musig.
    // TODO: use rust's ownership to make sure musig_nonce is used once.
    pub musig2_base_nonce: Privkey,
    /// Seed to derive above keys (per commitment).
    pub commitment_seed: [u8; 32],
}

impl InMemorySigner {
    pub fn generate_from_seed(params: &[u8]) -> Self {
        let seed = ckb_hash::blake2b_256(params);

        let commitment_seed = {
            let mut hasher = new_blake2b();
            hasher.update(&seed);
            hasher.update(&b"commitment seed"[..]);
            let mut result = [0u8; 32];
            hasher.finalize(&mut result);
            result
        };

        let key_derive = |seed: &[u8], info: &[u8]| {
            let result = blake2b_hash_with_salt(seed, info);
            Privkey::from_slice(&result)
        };

        let funding_key = key_derive(&seed, b"funding key");
        let revocation_base_key = key_derive(funding_key.as_ref(), b"revocation base key");
        let payment_key = key_derive(revocation_base_key.as_ref(), b"payment key");
        let delayed_payment_base_key =
            key_derive(payment_key.as_ref(), b"delayed payment base key");
        let tlc_base_key = key_derive(delayed_payment_base_key.as_ref(), b"HTLC base key");
        let musig2_base_nonce = key_derive(tlc_base_key.as_ref(), b"musig nocne");

        Self {
            funding_key,
            revocation_base_key,
            payment_key,
            delayed_payment_base_key,
            tlc_base_key,
            musig2_base_nonce,
            commitment_seed,
        }
    }

    fn get_base_public_keys(&self) -> ChannelBasePublicKeys {
        ChannelBasePublicKeys {
            funding_pubkey: self.funding_key.pubkey(),
            revocation_base_key: self.revocation_base_key.pubkey(),
            payment_base_key: self.payment_key.pubkey(),
            delayed_payment_base_key: self.delayed_payment_base_key.pubkey(),
            tlc_base_key: self.tlc_base_key.pubkey(),
        }
    }

    pub fn get_commitment_point(&self, commitment_number: u64) -> Pubkey {
        get_commitment_point(&self.commitment_seed, commitment_number)
    }

    pub fn get_commitment_secret(&self, commitment_number: u64) -> [u8; 32] {
        get_commitment_secret(&self.commitment_seed, commitment_number)
    }

    pub fn derive_revocation_key(&self, commitment_number: u64) -> Privkey {
        let per_commitment_point = self.get_commitment_point(commitment_number);
        debug!(
            "Revocation key: {}",
            hex::encode(
                derive_private_key(&self.revocation_base_key, &per_commitment_point).as_ref()
            )
        );
        derive_private_key(&self.revocation_base_key, &per_commitment_point)
    }

    pub fn derive_payment_key(&self, new_commitment_number: u64) -> Privkey {
        let per_commitment_point = self.get_commitment_point(new_commitment_number);
        derive_private_key(&self.payment_key, &per_commitment_point)
    }

    pub fn derive_delayed_payment_key(&self, new_commitment_number: u64) -> Privkey {
        let per_commitment_point = self.get_commitment_point(new_commitment_number);
        derive_private_key(&self.delayed_payment_base_key, &per_commitment_point)
    }

    pub fn derive_tlc_key(&self, new_commitment_number: u64) -> Privkey {
        let per_commitment_point = self.get_commitment_point(new_commitment_number);
        derive_private_key(&self.tlc_base_key, &per_commitment_point)
    }

    // TODO: Verify that this is a secure way to derive the nonce.
    pub fn derive_musig2_nonce(&self, commitment_number: u64) -> SecNonce {
        let commitment_point = self.get_commitment_point(commitment_number);
        let seckey = derive_private_key(&self.musig2_base_nonce, &commitment_point);
        debug!(
            "Deriving Musig2 nonce: commitment number: {}, commitment point: {:?}",
            commitment_number, commitment_point
        );
        SecNonce::build(seckey.as_ref()).build()
    }
}

#[cfg(test)]
mod tests {
    use crate::{
        ckb::{
            network::{AcceptChannelCommand, OpenChannelCommand},
            test_utils::NetworkNode,
            NetworkActorCommand, NetworkActorMessage,
        },
        NetworkServiceEvent,
    };

    use ckb_jsonrpc_types::Status;
    use ractor::call;

    use super::{super::types::Privkey, derive_private_key, derive_tlc_pubkey, InMemorySigner};

    #[test]
    fn test_per_commitment_point_and_secret_consistency() {
        let signer = InMemorySigner::generate_from_seed(&[1; 32]);
        assert_eq!(
            signer.get_commitment_point(0),
            Privkey::from(&signer.get_commitment_secret(0)).pubkey()
        );
    }

    #[test]
    fn test_derive_private_and_public_keys() {
        let privkey = Privkey::from(&[1; 32]);
        let per_commitment_point = Privkey::from(&[2; 32]).pubkey();
        let derived_privkey = derive_private_key(&privkey, &per_commitment_point);
        let derived_pubkey = derive_tlc_pubkey(&privkey.pubkey(), &per_commitment_point);
        assert_eq!(derived_privkey.pubkey(), derived_pubkey);
    }

    #[tokio::test]
    async fn test_open_channel_to_peer() {
        let [node_a, mut node_b] = NetworkNode::new_n_interconnected_nodes(2)
            .await
            .try_into()
            .unwrap();

        let message = |rpc_reply| {
            NetworkActorMessage::Command(NetworkActorCommand::OpenChannel(
                OpenChannelCommand {
                    peer_id: node_b.peer_id.clone(),
                    funding_amount: 100000000000,
                    funding_udt_type_script: None,
                    commitment_fee_rate: None,
                    funding_fee_rate: None,
                },
                rpc_reply,
            ))
        };
        let _open_channel_result = call!(node_a.network_actor, message)
            .expect("node_a alive")
            .expect("open channel success");

        node_b
            .expect_event(|event| match event {
                NetworkServiceEvent::ChannelPendingToBeAccepted(peer_id, channel_id) => {
                    println!("A channel ({:?}) to {:?} create", channel_id, peer_id);
                    assert_eq!(peer_id, &node_a.peer_id);
                    true
                }
                _ => false,
            })
            .await;
    }

    #[tokio::test]
    async fn test_open_and_accept_channel() {
        use crate::ckb::channel::DEFAULT_CHANNEL_MINIMAL_CKB_AMOUNT;

        let [node_a, mut node_b] = NetworkNode::new_n_interconnected_nodes(2)
            .await
            .try_into()
            .unwrap();

        let message = |rpc_reply| {
            NetworkActorMessage::Command(NetworkActorCommand::OpenChannel(
                OpenChannelCommand {
                    peer_id: node_b.peer_id.clone(),
                    funding_amount: 100000000000,
                    funding_udt_type_script: None,
                    commitment_fee_rate: None,
                    funding_fee_rate: None,
                },
                rpc_reply,
            ))
        };
        let open_channel_result = call!(node_a.network_actor, message)
            .expect("node_a alive")
            .expect("open channel success");

        node_b
            .expect_event(|event| match event {
                NetworkServiceEvent::ChannelPendingToBeAccepted(peer_id, channel_id) => {
                    println!("A channel ({:?}) to {:?} create", &channel_id, peer_id);
                    assert_eq!(peer_id, &node_a.peer_id);
                    true
                }
                _ => false,
            })
            .await;

        let message = |rpc_reply| {
            NetworkActorMessage::Command(NetworkActorCommand::AcceptChannel(
                AcceptChannelCommand {
                    temp_channel_id: open_channel_result.channel_id,
                    funding_amount: DEFAULT_CHANNEL_MINIMAL_CKB_AMOUNT as u128,
                },
                rpc_reply,
            ))
        };

        let _accept_channel_result = call!(node_b.network_actor, message)
            .expect("node_b alive")
            .expect("accept channel success");
    }

    #[tokio::test]
    async fn test_create_channel() {
        let _ = env_logger::try_init();

        let [mut node_a, mut node_b] = NetworkNode::new_n_interconnected_nodes(2)
            .await
            .try_into()
            .unwrap();

        let message = |rpc_reply| {
            NetworkActorMessage::Command(NetworkActorCommand::OpenChannel(
                OpenChannelCommand {
                    peer_id: node_b.peer_id.clone(),
                    funding_amount: 100000000000,
                    funding_udt_type_script: None,
                    commitment_fee_rate: None,
                    funding_fee_rate: None,
                },
                rpc_reply,
            ))
        };
        let open_channel_result = call!(node_a.network_actor, message)
            .expect("node_a alive")
            .expect("open channel success");

        node_b
            .expect_event(|event| match event {
                NetworkServiceEvent::ChannelPendingToBeAccepted(peer_id, channel_id) => {
                    println!("A channel ({:?}) to {:?} create", &channel_id, peer_id);
                    assert_eq!(peer_id, &node_a.peer_id);
                    true
                }
                _ => false,
            })
            .await;
        let message = |rpc_reply| {
            NetworkActorMessage::Command(NetworkActorCommand::AcceptChannel(
                AcceptChannelCommand {
                    temp_channel_id: open_channel_result.channel_id,
                    funding_amount: 6200000000,
                },
                rpc_reply,
            ))
        };
        let accept_channel_result = call!(node_b.network_actor, message)
            .expect("node_b alive")
            .expect("accept channel success");
        let new_channel_id = accept_channel_result.new_channel_id;

        let node_a_commitment_tx = node_a
            .expect_to_process_event(|event| match event {
                NetworkServiceEvent::RemoteCommitmentSigned(peer_id, channel_id, num, tx) => {
                    println!(
                        "Commitment tx (#{}) {:?} from {:?} for channel {:?} received",
                        num, &tx, peer_id, channel_id
                    );
                    assert_eq!(peer_id, &node_b.peer_id);
                    assert_eq!(channel_id, &new_channel_id);
                    Some(tx.clone())
                }
                _ => None,
            })
            .await;

        let node_b_commitment_tx = node_b
            .expect_to_process_event(|event| match event {
                NetworkServiceEvent::RemoteCommitmentSigned(peer_id, channel_id, num, tx) => {
                    println!(
                        "Commitment tx (#{}) {:?} from {:?} for channel {:?} received",
                        num, &tx, peer_id, channel_id
                    );
                    assert_eq!(peer_id, &node_a.peer_id);
                    assert_eq!(channel_id, &new_channel_id);
                    Some(tx.clone())
                }
                _ => None,
            })
            .await;

        node_a
            .expect_event(|event| match event {
                NetworkServiceEvent::ChannelReady(peer_id, channel_id) => {
                    println!(
                        "A channel ({:?}) to {:?} is now ready",
                        &channel_id, &peer_id
                    );
                    assert_eq!(peer_id, &node_b.peer_id);
                    assert_eq!(channel_id, &new_channel_id);
                    true
                }
                _ => false,
            })
            .await;

        node_b
            .expect_event(|event| match event {
                NetworkServiceEvent::ChannelReady(peer_id, channel_id) => {
                    println!(
                        "A channel ({:?}) to {:?} is now ready",
                        &channel_id, &peer_id
                    );
                    assert_eq!(peer_id, &node_a.peer_id);
                    assert_eq!(channel_id, &new_channel_id);
                    true
                }
                _ => false,
            })
            .await;

        // We can submit the commitment txs to the chain now.
        assert_eq!(
            node_a.submit_tx(node_a_commitment_tx.clone()).await,
            Status::Committed
        );
        assert_eq!(
            node_b.submit_tx(node_b_commitment_tx.clone()).await,
            Status::Committed
        );
    }

    #[tokio::test]
    async fn test_reestablish_channel() {
        let [mut node_a, mut node_b] = NetworkNode::new_n_interconnected_nodes(2)
            .await
            .try_into()
            .unwrap();

        let message = |rpc_reply| {
            NetworkActorMessage::Command(NetworkActorCommand::OpenChannel(
                OpenChannelCommand {
                    peer_id: node_b.peer_id.clone(),
                    funding_amount: 100000000000,
                    funding_udt_type_script: None,
                    commitment_fee_rate: None,
                    funding_fee_rate: None,
                },
                rpc_reply,
            ))
        };
        let open_channel_result = call!(node_a.network_actor, message)
            .expect("node_a alive")
            .expect("open channel success");

        node_b
            .expect_event(|event| match event {
                NetworkServiceEvent::ChannelPendingToBeAccepted(peer_id, channel_id) => {
                    println!("A channel ({:?}) to {:?} create", &channel_id, peer_id);
                    assert_eq!(peer_id, &node_a.peer_id);
                    true
                }
                _ => false,
            })
            .await;

        let message = |rpc_reply| {
            NetworkActorMessage::Command(NetworkActorCommand::AcceptChannel(
                AcceptChannelCommand {
                    temp_channel_id: open_channel_result.channel_id,
                    funding_amount: 6200000000,
                },
                rpc_reply,
            ))
        };
        let _accept_channel_result = call!(node_b.network_actor, message)
            .expect("node_b alive")
            .expect("accept channel success");

        node_a
            .expect_event(|event| match event {
                NetworkServiceEvent::ChannelCreated(peer_id, channel_id) => {
                    println!("A channel ({:?}) to {:?} create", channel_id, peer_id);
                    assert_eq!(peer_id, &node_b.peer_id);
                    true
                }
                _ => false,
            })
            .await;

        node_b
            .expect_event(|event| match event {
                NetworkServiceEvent::ChannelCreated(peer_id, channel_id) => {
                    println!("A channel ({:?}) to {:?} create", channel_id, peer_id);
                    assert_eq!(peer_id, &node_a.peer_id);
                    true
                }
                _ => false,
            })
            .await;

        node_a
            .network_actor
            .send_message(NetworkActorMessage::new_command(
                NetworkActorCommand::DisconnectPeer(node_b.peer_id.clone()),
            ))
            .expect("node_a alive");

        node_a
            .expect_event(|event| match event {
                NetworkServiceEvent::PeerDisConnected(peer_id, _) => {
                    assert_eq!(peer_id, &node_b.peer_id);
                    true
                }
                _ => false,
            })
            .await;

        node_b
            .expect_event(|event| match event {
                NetworkServiceEvent::PeerDisConnected(peer_id, _) => {
                    assert_eq!(peer_id, &node_a.peer_id);
                    true
                }
                _ => false,
            })
            .await;

        node_a.connect_to(&node_b).await;

        node_a
            .expect_event(|event| match event {
                NetworkServiceEvent::ChannelCreated(peer_id, channel_id) => {
                    println!("A channel ({:?}) to {:?} create", channel_id, peer_id);
                    assert_eq!(peer_id, &node_b.peer_id);
                    true
                }
                _ => false,
            })
            .await;

        node_b
            .expect_event(|event| match event {
                NetworkServiceEvent::ChannelCreated(peer_id, channel_id) => {
                    println!("A channel ({:?}) to {:?} create", channel_id, peer_id);
                    assert_eq!(peer_id, &node_a.peer_id);
                    true
                }
                _ => false,
            })
            .await;
    }
}<|MERGE_RESOLUTION|>--- conflicted
+++ resolved
@@ -1442,14 +1442,10 @@
     pub local_shutdown_fee_rate: Option<u64>,
     pub remote_shutdown_fee_rate: Option<u64>,
     pub remote_shutdown_signature: Option<PartialSignature>,
-<<<<<<< HEAD
-=======
-    pub remote_shutdown_fee: Option<u128>,
 
     // A flag to indicate whether the channel is reestablishing, we won't process any messages until the channel is reestablished.
     pub reestablishing: bool,
 
->>>>>>> f5632791
     // A redundant field to record the total amount of the channel.
     // Used only for debugging purposes.
     #[cfg(debug_assertions)]
