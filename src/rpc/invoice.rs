<<<<<<< HEAD
use crate::fiber::config::CkbNetwork;
=======
use crate::fiber::graph::{NetworkGraphStateStore, PaymentSessionStatus};
>>>>>>> f61ee097
use crate::fiber::hash_algorithm::HashAlgorithm;
use crate::fiber::serde_utils::{U128Hex, U64Hex};
use crate::fiber::types::{Hash256, Privkey};
use crate::invoice::{CkbInvoice, Currency, InvoiceBuilder, InvoiceStore};
use crate::FiberConfig;
use ckb_jsonrpc_types::Script;
use jsonrpsee::types::error::CALL_EXECUTION_FAILED_CODE;
use jsonrpsee::{core::async_trait, proc_macros::rpc, types::ErrorObjectOwned};
use secp256k1::{PublicKey, Secp256k1, SecretKey};
use serde::{Deserialize, Serialize};
use serde_with::serde_as;
use std::time::Duration;
use tentacle::secio::SecioKeyPair;

#[serde_as]
#[derive(Serialize, Deserialize)]
pub(crate) struct NewInvoiceParams {
    #[serde_as(as = "U128Hex")]
    amount: u128,
    description: Option<String>,
    currency: Currency,
    payment_preimage: Hash256,
    #[serde_as(as = "Option<U64Hex>")]
    expiry: Option<u64>,
    fallback_address: Option<String>,
    #[serde_as(as = "Option<U64Hex>")]
    final_cltv: Option<u64>,
    #[serde_as(as = "Option<U64Hex>")]
    final_htlc_timeout: Option<u64>,
    udt_type_script: Option<Script>,
    hash_algorithm: Option<HashAlgorithm>,
}

#[derive(Clone, Serialize, Deserialize)]
pub(crate) struct InvoiceResult {
    invoice_address: String,
    invoice: CkbInvoice,
}

#[derive(Serialize, Deserialize)]
pub(crate) struct ParseInvoiceParams {
    invoice: String,
}

#[derive(Clone, Serialize, Deserialize)]
pub(crate) struct ParseInvoiceResult {
    invoice: CkbInvoice,
}

#[derive(Serialize, Deserialize, Debug)]
pub struct GetInvoiceParams {
    payment_hash: Hash256,
}

#[derive(Clone, Serialize, Deserialize)]
enum InvoiceStatus {
    Unpaid,
    Inflight,
    Paid,
    Expired,
}

#[derive(Clone, Serialize, Deserialize)]
pub(crate) struct GetInvoiceResult {
    invoice_address: String,
    invoice: CkbInvoice,
    status: InvoiceStatus,
}

#[rpc(server)]
trait InvoiceRpc {
    #[method(name = "new_invoice")]
    async fn new_invoice(
        &self,
        params: NewInvoiceParams,
    ) -> Result<InvoiceResult, ErrorObjectOwned>;

    #[method(name = "parse_invoice")]
    async fn parse_invoice(
        &self,
        params: ParseInvoiceParams,
    ) -> Result<ParseInvoiceResult, ErrorObjectOwned>;

    #[method(name = "get_invoice")]
    async fn get_invoice(
        &self,
        payment_hash: GetInvoiceParams,
    ) -> Result<GetInvoiceResult, ErrorObjectOwned>;
}

pub(crate) struct InvoiceRpcServerImpl<S> {
    store: S,
    keypair: Option<(PublicKey, SecretKey)>,
    currency: Option<Currency>,
}

impl<S> InvoiceRpcServerImpl<S> {
    pub(crate) fn new(store: S, config: Option<FiberConfig>) -> Self {
        let config = config.map(|config| {
            let kp = config
                .read_or_generate_secret_key()
                .expect("read or generate secret key");
            let private_key: Privkey = <[u8; 32]>::try_from(kp.as_ref())
                .expect("valid length for key")
                .into();
            let secio_kp = SecioKeyPair::from(kp);
            let keypair = (
                PublicKey::from_slice(secio_kp.public_key().inner_ref()).expect("valid public key"),
                private_key.into(),
            );

            // restrict currency to be the same as network
            let currency = match config.network {
                Some(CkbNetwork::Mainnet) => Some(Currency::Fibb),
                Some(CkbNetwork::Testnet) => Some(Currency::Fibt),
                Some(_) => Some(Currency::Fibd),
                _ => None,
            };

            (keypair, currency)
        });
        Self {
            store,
            keypair: config.as_ref().map(|(kp, _)| kp.clone()),
            currency: config
                .as_ref()
                .map(|(_, currency)| *currency)
                .unwrap_or_default(),
        }
    }
}

#[async_trait]
impl<S> InvoiceRpcServer for InvoiceRpcServerImpl<S>
where
    S: InvoiceStore + NetworkGraphStateStore + Send + Sync + 'static,
{
    async fn new_invoice(
        &self,
        params: NewInvoiceParams,
<<<<<<< HEAD
    ) -> Result<NewInvoiceResult, ErrorObjectOwned> {
        if let Some(currency) = self.currency {
            if currency != params.currency {
                return Err(ErrorObjectOwned::owned(
                    CALL_EXECUTION_FAILED_CODE,
                    format!("Currency must be {:?} with the chain network", currency),
                    Some(params),
                ));
            }
        }
=======
    ) -> Result<InvoiceResult, ErrorObjectOwned> {
>>>>>>> f61ee097
        let mut invoice_builder = InvoiceBuilder::new(params.currency)
            .amount(Some(params.amount))
            .payment_preimage(params.payment_preimage);
        if let Some(description) = params.description.clone() {
            invoice_builder = invoice_builder.description(description);
        };
        if let Some(expiry) = params.expiry {
            let duration: Duration = Duration::from_secs(expiry);
            invoice_builder = invoice_builder.expiry_time(duration);
        };
        if let Some(fallback_address) = params.fallback_address.clone() {
            invoice_builder = invoice_builder.fallback_address(fallback_address);
        };
        if let Some(final_cltv) = params.final_cltv {
            invoice_builder = invoice_builder.final_cltv(final_cltv);
        };
        if let Some(udt_type_script) = &params.udt_type_script {
            invoice_builder = invoice_builder.udt_type_script(udt_type_script.clone().into());
        };
        if let Some(hash_algorithm) = params.hash_algorithm {
            invoice_builder = invoice_builder.hash_algorithm(hash_algorithm);
        };

        let invoice = if let Some((public_key, secret_key)) = &self.keypair {
            invoice_builder = invoice_builder.payee_pub_key(public_key.clone());
            invoice_builder
                .build_with_sign(|hash| Secp256k1::new().sign_ecdsa_recoverable(hash, &secret_key))
        } else {
            invoice_builder.build()
        };

        match invoice {
            Ok(invoice) => match self
                .store
                .insert_invoice(invoice.clone(), Some(params.payment_preimage))
            {
                Ok(_) => Ok(InvoiceResult {
                    invoice_address: invoice.to_string(),
                    invoice,
                }),
                Err(e) => {
                    return Err(ErrorObjectOwned::owned(
                        CALL_EXECUTION_FAILED_CODE,
                        e.to_string(),
                        Some(params),
                    ))
                }
            },
            Err(e) => Err(ErrorObjectOwned::owned(
                CALL_EXECUTION_FAILED_CODE,
                e.to_string(),
                Some(params),
            )),
        }
    }

    async fn parse_invoice(
        &self,
        params: ParseInvoiceParams,
    ) -> Result<ParseInvoiceResult, ErrorObjectOwned> {
        let result: Result<CkbInvoice, _> = params.invoice.parse();
        match result {
            Ok(invoice) => Ok(ParseInvoiceResult { invoice }),
            Err(e) => Err(ErrorObjectOwned::owned(
                CALL_EXECUTION_FAILED_CODE,
                e.to_string(),
                Some(params),
            )),
        }
    }

    async fn get_invoice(
        &self,
        params: GetInvoiceParams,
    ) -> Result<GetInvoiceResult, ErrorObjectOwned> {
        let payment_hash = params.payment_hash;
        match self.store.get_invoice(&payment_hash) {
            Some(invoice) => {
                let invoice_status = if invoice.is_expired() {
                    InvoiceStatus::Expired
                } else {
                    InvoiceStatus::Unpaid
                };
                let payment_session = self.store.get_payment_session(payment_hash);
                let status = match payment_session {
                    Some(session) => match session.status {
                        PaymentSessionStatus::Inflight => InvoiceStatus::Inflight,
                        PaymentSessionStatus::Success => InvoiceStatus::Paid,
                        _ => invoice_status,
                    },
                    None => invoice_status,
                };
                Ok(GetInvoiceResult {
                    invoice_address: invoice.to_string(),
                    invoice,
                    status,
                })
            }
            None => Err(ErrorObjectOwned::owned(
                CALL_EXECUTION_FAILED_CODE,
                "invoice not found".to_string(),
                Some(payment_hash),
            )),
        }
    }
}<|MERGE_RESOLUTION|>--- conflicted
+++ resolved
@@ -1,8 +1,5 @@
-<<<<<<< HEAD
 use crate::fiber::config::CkbNetwork;
-=======
 use crate::fiber::graph::{NetworkGraphStateStore, PaymentSessionStatus};
->>>>>>> f61ee097
 use crate::fiber::hash_algorithm::HashAlgorithm;
 use crate::fiber::serde_utils::{U128Hex, U64Hex};
 use crate::fiber::types::{Hash256, Privkey};
@@ -143,8 +140,7 @@
     async fn new_invoice(
         &self,
         params: NewInvoiceParams,
-<<<<<<< HEAD
-    ) -> Result<NewInvoiceResult, ErrorObjectOwned> {
+    ) -> Result<InvoiceResult, ErrorObjectOwned> {
         if let Some(currency) = self.currency {
             if currency != params.currency {
                 return Err(ErrorObjectOwned::owned(
@@ -154,9 +150,6 @@
                 ));
             }
         }
-=======
-    ) -> Result<InvoiceResult, ErrorObjectOwned> {
->>>>>>> f61ee097
         let mut invoice_builder = InvoiceBuilder::new(params.currency)
             .amount(Some(params.amount))
             .payment_preimage(params.payment_preimage);
