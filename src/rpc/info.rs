--- conflicted
+++ resolved
@@ -52,13 +52,9 @@
 
     /// The locktime expiry delta for Time-Locked Contracts (TLC), serialized as a hexadecimal string.
     #[serde_as(as = "U64Hex")]
-<<<<<<< HEAD
-    tlc_locktime_expiry_delta: u64,
+    tlc_expiry_delta: u64,
 
-    /// The minimum value for Time-Locked Contracts (TLC), serialized as a hexadecimal string, `0` means no minimum value limit.
-=======
-    tlc_expiry_delta: u64,
->>>>>>> a482523e
+    /// The minimum value for Time-Locked Contracts (TLC), serialized as a hexadecimal string.
     #[serde_as(as = "U128Hex")]
     tlc_min_value: u128,
 
