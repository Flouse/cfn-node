--- conflicted
+++ resolved
@@ -231,17 +231,12 @@
 
 #[serde_as]
 #[derive(Clone, Serialize)]
-<<<<<<< HEAD
-pub struct SendPaymentResult {
-    pub payment_hash: Hash256,
-    pub status: PaymentSessionStatus,
-    #[serde_as(as = "U128Hex")]
-    pub last_update_time: u128,
-    pub failed_error: Option<String>,
-=======
 pub(crate) struct SendPaymentResult {
     payment_hash: Hash256,
->>>>>>> b6a49a61
+    status: PaymentSessionStatus,
+    #[serde_as(as = "U128Hex")]
+    last_update_time: u128,
+    failed_error: Option<String>,
 }
 
 #[rpc(server)]
