--- conflicted
+++ resolved
@@ -64,16 +64,9 @@
 };
 
 use super::{
-<<<<<<< HEAD
-    config::{
-        DEFAULT_CHANNEL_MINIMAL_CKB_AMOUNT, MAX_PAYMENT_TLC_EXPIRY_LIMIT, MIN_TLC_EXPIRY_DELTA,
-        MIN_UDT_OCCUPIED_CAPACITY,
-    },
-    fee::{calculate_shutdown_tx_fee, default_minimal_ckb_amount},
-=======
     config::DEFAULT_MIN_SHUTDOWN_FEE,
+    config::{MAX_PAYMENT_TLC_EXPIRY_LIMIT, MIN_TLC_EXPIRY_DELTA},
     fee::calculate_shutdown_tx_fee,
->>>>>>> 4ea7577a
     hash_algorithm::HashAlgorithm,
     key::blake2b_hash_with_salt,
     network::FiberMessageWithPeerId,
