use bitflags::bitflags;
use secp256k1::XOnlyPublicKey;
use tracing::{debug, error, info, warn};

use crate::{
    fiber::{
        network::{get_chain_hash, SendOnionPacketCommand},
        types::{ChannelUpdate, RemoveTlcFail, TlcFailDetail, TlcFailErrorCode},
    },
    invoice::InvoiceStore,
};
use ckb_hash::{blake2b_256, new_blake2b};
use ckb_sdk::Since;
use ckb_types::{
    core::{FeeRate, TransactionBuilder, TransactionView},
    packed::{Bytes, CellInput, CellOutput, OutPoint, Script, Transaction},
    prelude::{AsTransactionBuilder, IntoTransactionView, Pack, Unpack},
};

use molecule::prelude::{Builder, Entity};
use musig2::{
    aggregate_partial_signatures,
    errors::{SigningError, VerifyError},
    secp::Point,
    sign_partial, verify_partial, AggNonce, CompactSignature, KeyAggContext, PartialSignature,
    PubNonce, SecNonce,
};
use ractor::{
    async_trait as rasync_trait, call, Actor, ActorProcessingErr, ActorRef, OutputPort,
    RpcReplyPort, SpawnErr,
};

use serde::{Deserialize, Serialize};
use serde_with::serde_as;
use tentacle::secio::PeerId;
use thiserror::Error;
use tokio::sync::oneshot;

use std::{
    borrow::Borrow,
    collections::BTreeMap,
    fmt::Debug,
    sync::Arc,
    time::{SystemTime, UNIX_EPOCH},
};

use crate::{
    ckb::{
        contracts::{get_cell_deps, get_script_by_contract, Contract},
        FundingRequest,
    },
    fiber::{
        config::{DEFAULT_UDT_MINIMAL_CKB_AMOUNT, MIN_OCCUPIED_CAPACITY},
        fee::{calculate_commitment_tx_fee, shutdown_tx_size},
        network::{emit_service_event, sign_network_message},
        types::{AnnouncementSignatures, FiberBroadcastMessage, Shutdown},
    },
    NetworkServiceEvent,
};

use super::{
    config::{DEFAULT_CHANNEL_MINIMAL_CKB_AMOUNT, MIN_UDT_OCCUPIED_CAPACITY},
    fee::{calculate_shutdown_tx_fee, default_minimal_ckb_amount},
    hash_algorithm::HashAlgorithm,
    key::blake2b_hash_with_salt,
    network::FiberMessageWithPeerId,
    serde_utils::EntityHex,
    types::{
        AcceptChannel, AddTlc, ChannelAnnouncement, ChannelReady, ClosingSigned, CommitmentSigned,
        EcdsaSignature, FiberChannelMessage, FiberMessage, Hash256, LockTime, OpenChannel, Privkey,
        Pubkey, ReestablishChannel, RemoveTlc, RemoveTlcFulfill, RemoveTlcReason, RevokeAndAck,
        TxCollaborationMsg, TxComplete, TxUpdate,
    },
    NetworkActorCommand, NetworkActorEvent, NetworkActorMessage, ASSUME_NETWORK_ACTOR_ALIVE,
};

// - `empty_witness_args`: 16 bytes, fixed to 0x10000000100000001000000010000000, for compatibility with the xudt
// - `pubkey`: 32 bytes, x only aggregated public key
// - `signature`: 64 bytes, aggregated signature
pub const FUNDING_CELL_WITNESS_LEN: usize = 16 + 32 + 64;
// Some part of the code liberally gets previous commitment number, which is
// the current commitment number minus 1. We deliberately set initial commitment number to 1,
// so that we can get previous commitment point/number without checking if the channel
// is funded or not.
pub const INITIAL_COMMITMENT_NUMBER: u64 = 0;

#[derive(Debug)]
pub enum ChannelActorMessage {
    /// Command are the messages that are sent to the channel actor to perform some action.
    /// It is normally generated from a user request.
    Command(ChannelCommand),
    /// Some system events associated to a channel, such as the funding transaction confirmed.
    Event(ChannelEvent),
    /// PeerMessage are the messages sent from the peer.
    PeerMessage(FiberChannelMessage),
}

#[derive(Debug, Serialize, Deserialize)]
pub struct AddTlcResponse {
    pub tlc_id: u64,
}

#[derive(Clone)]
pub struct TlcNotification {
    pub channel_id: Hash256,
    pub tlc: TLC,
    pub script: Script,
}

#[derive(Debug)]
pub enum ChannelCommand {
    TxCollaborationCommand(TxCollaborationCommand),
    // TODO: maybe we should automatically send commitment_signed message after receiving
    // tx_complete event.
    CommitmentSigned(),
    AddTlc(AddTlcCommand, RpcReplyPort<Result<AddTlcResponse, String>>),
    RemoveTlc(RemoveTlcCommand, RpcReplyPort<Result<(), String>>),
    Shutdown(ShutdownCommand, RpcReplyPort<Result<(), String>>),
    Update(UpdateCommand, RpcReplyPort<Result<(), String>>),
}

#[derive(Debug)]
pub enum TxCollaborationCommand {
    TxUpdate(TxUpdateCommand),
    TxComplete(),
}

#[derive(Debug)]
pub struct AddTlcCommand {
    pub amount: u128,
    pub preimage: Option<Hash256>,
    pub payment_hash: Option<Hash256>,
    pub expiry: LockTime,
    pub hash_algorithm: HashAlgorithm,
    pub onion_packet: Vec<u8>,
    pub previous_tlc: Option<(Hash256, u64)>,
}

#[derive(Debug)]
pub struct RemoveTlcCommand {
    pub id: u64,
    pub reason: RemoveTlcReason,
}

#[derive(Debug)]
pub struct ShutdownCommand {
    pub close_script: Script,
    pub fee_rate: FeeRate,
    pub force: bool,
}

#[derive(Debug)]
pub struct UpdateCommand {
    pub tlc_locktime_expiry_delta: Option<u64>,
    pub tlc_minimum_value: Option<u128>,
    pub tlc_maximum_value: Option<u128>,
    pub tlc_fee_proportional_millionths: Option<u128>,
}

fn get_random_preimage() -> Hash256 {
    let mut preimage = [0u8; 32];
    preimage.copy_from_slice(&rand::random::<[u8; 32]>());
    preimage.into()
}

#[derive(Debug)]
pub struct ChannelCommandWithId {
    pub channel_id: Hash256,
    pub command: ChannelCommand,
}

pub const DEFAULT_FEE_RATE: u64 = 1_000;
pub const DEFAULT_COMMITMENT_FEE_RATE: u64 = 1_000;
pub const DEFAULT_MAX_TLC_VALUE_IN_FLIGHT: u128 = u128::MAX;
pub const DEFAULT_MAX_NUM_OF_ACCEPT_TLCS: u64 = 30;
pub const SYS_MAX_NUM_OF_ACCEPT_TLCS: u64 = 254;
pub const DEFAULT_MIN_TLC_VALUE: u128 = 0;
pub const DEFAULT_TO_LOCAL_DELAY_BLOCKS: u64 = 10;

#[derive(Debug)]
pub struct TxUpdateCommand {
    pub transaction: Transaction,
}

pub struct OpenChannelParameter {
    pub funding_amount: u128,
    pub seed: [u8; 32],
    pub public_channel_info: Option<PublicChannelInfo>,
    pub funding_udt_type_script: Option<Script>,
    pub shutdown_script: Script,
    pub channel_id_sender: oneshot::Sender<Hash256>,
    pub commitment_fee_rate: Option<u64>,
    pub funding_fee_rate: Option<u64>,
    pub max_tlc_value_in_flight: Option<u128>,
    pub max_num_of_accept_tlcs: Option<u64>,
}

pub struct AcceptChannelParameter {
    pub funding_amount: u128,
    pub reserved_ckb_amount: u64,
    pub public_channel_info: Option<PublicChannelInfo>,
    pub seed: [u8; 32],
    pub open_channel: OpenChannel,
    pub shutdown_script: Script,
    pub channel_id_sender: Option<oneshot::Sender<Hash256>>,
}

pub enum ChannelInitializationParameter {
    /// To open a new channel to another peer, the funding amount,
    /// the temporary channel id a unique channel seed to generate
    /// channel secrets must be given.
    OpenChannel(OpenChannelParameter),
    /// To accept a new channel from another peer, the funding amount,
    /// a unique channel seed to generate unique channel id,
    /// original OpenChannel message and an oneshot
    /// channel to receive the new channel ID must be given.
    AcceptChannel(AcceptChannelParameter),
    /// Reestablish a channel with given channel id.
    ReestablishChannel(Hash256),
}

#[derive(Clone)]
pub struct ChannelSubscribers {
    pub pending_received_tlcs_subscribers: Arc<OutputPort<TlcNotification>>,
    pub settled_tlcs_subscribers: Arc<OutputPort<TlcNotification>>,
}

impl Default for ChannelSubscribers {
    fn default() -> Self {
        Self {
            pending_received_tlcs_subscribers: Arc::new(OutputPort::default()),
            settled_tlcs_subscribers: Arc::new(OutputPort::default()),
        }
    }
}

pub struct ChannelActor<S> {
    local_pubkey: Pubkey,
    remote_pubkey: Pubkey,
    network: ActorRef<NetworkActorMessage>,
    store: S,
    subscribers: ChannelSubscribers,
}

impl<S> ChannelActor<S>
where
    S: InvoiceStore,
{
    pub fn new(
        local_pubkey: Pubkey,
        remote_pubkey: Pubkey,
        network: ActorRef<NetworkActorMessage>,
        store: S,
        subscribers: ChannelSubscribers,
    ) -> Self {
        Self {
            local_pubkey,
            remote_pubkey,
            network,
            store,
            subscribers,
        }
    }

    pub fn get_local_pubkey(&self) -> Pubkey {
        self.local_pubkey
    }

    pub fn get_remote_pubkey(&self) -> Pubkey {
        self.remote_pubkey
    }

    pub fn get_remote_peer_id(&self) -> PeerId {
        self.remote_pubkey.tentacle_peer_id()
    }

    pub async fn handle_peer_message(
        &self,
        state: &mut ChannelActorState,
        message: FiberChannelMessage,
    ) -> Result<(), ProcessingChannelError> {
        if state.reestablishing {
            match message {
                FiberChannelMessage::ReestablishChannel(ref reestablish_channel) => {
                    state.handle_reestablish_channel_message(reestablish_channel, &self.network)?;
                }
                _ => {
                    debug!("Ignoring message while reestablishing: {:?}", message);
                }
            }
            return Ok(());
        }

        match message {
            FiberChannelMessage::AnnouncementSignatures(announcement_signatures) => {
                // TODO: check announcement_signatures validity here.
                let AnnouncementSignatures {
                    node_signature,
                    partial_signature,
                    ..
                } = announcement_signatures;
                state.update_remote_channel_announcement_signature(
                    node_signature,
                    partial_signature,
                );
                state
                    .maybe_broadcast_announcement_signatures(&self.network)
                    .await;
                Ok(())
            }
            FiberChannelMessage::AcceptChannel(accept_channel) => {
                state.handle_accept_channel_message(accept_channel)?;
                let old_id = state.get_id();
                state.fill_in_channel_id();
                self.network
                    .send_message(NetworkActorMessage::new_event(
                        NetworkActorEvent::ChannelAccepted(
                            state.get_remote_peer_id(),
                            state.get_id(),
                            old_id,
                            state.to_local_amount,
                            state.to_remote_amount,
                            state.get_funding_lock_script(),
                            state.funding_udt_type_script.clone(),
                            state.local_reserved_ckb_amount,
                            state.remote_reserved_ckb_amount,
                            state.funding_fee_rate,
                        ),
                    ))
                    .expect(ASSUME_NETWORK_ACTOR_ALIVE);
                Ok(())
            }
            FiberChannelMessage::TxUpdate(tx) => {
                state.handle_tx_collaboration_msg(TxCollaborationMsg::TxUpdate(tx), &self.network)
            }
            FiberChannelMessage::TxComplete(tx) => {
                state.handle_tx_collaboration_msg(
                    TxCollaborationMsg::TxComplete(tx),
                    &self.network,
                )?;
                if let ChannelState::CollaboratingFundingTx(flags) = state.state {
                    if flags.contains(CollaboratingFundingTxFlags::COLLABRATION_COMPLETED) {
                        self.handle_commitment_signed_command(state)?;
                    }
                }
                Ok(())
            }
            FiberChannelMessage::CommitmentSigned(commitment_signed) => {
                state.handle_commitment_signed_message(commitment_signed, &self.network)?;
                if let ChannelState::SigningCommitment(flags) = state.state {
                    if !flags.contains(SigningCommitmentFlags::OUR_COMMITMENT_SIGNED_SENT) {
                        // TODO: maybe we should send our commitment_signed message here.
                        debug!("CommitmentSigned message received, but we haven't sent our commitment_signed message yet");
                        // Notify outside observers.
                        self.network
                            .send_message(NetworkActorMessage::new_event(
                                NetworkActorEvent::NetworkServiceEvent(
                                    NetworkServiceEvent::CommitmentSignaturePending(
                                        state.get_remote_peer_id(),
                                        state.get_id(),
                                        state.get_current_commitment_number(false),
                                    ),
                                ),
                            ))
                            .expect(ASSUME_NETWORK_ACTOR_ALIVE);
                    }
                }
                self.try_to_settle_down_tlc(state);
                Ok(())
            }
            FiberChannelMessage::TxSignatures(tx_signatures) => {
                // We're the one who sent tx_signature first, and we received a tx_signature message.
                // This means that the tx_signature procedure is now completed. Just change state,
                // and exit.
                if state.should_local_send_tx_signatures_first() {
                    let new_witnesses: Vec<_> = tx_signatures
                        .witnesses
                        .into_iter()
                        .map(|x| x.pack())
                        .collect();
                    debug!(
                        "Updating funding tx witnesses of {:?} to {:?}",
                        state.get_funding_transaction().calc_tx_hash(),
                        new_witnesses.iter().map(|x| hex::encode(x.as_slice()))
                    );
                    state.funding_tx = Some(
                        state
                            .get_funding_transaction()
                            .as_advanced_builder()
                            .set_witnesses(new_witnesses)
                            .build()
                            .data(),
                    );
                    self.network
                        .send_message(NetworkActorMessage::new_event(
                            NetworkActorEvent::FundingTransactionPending(
                                state.get_funding_transaction().clone(),
                                state.get_funding_transaction_outpoint(),
                                state.get_id(),
                            ),
                        ))
                        .expect(ASSUME_NETWORK_ACTOR_ALIVE);

                    state.update_state(ChannelState::AwaitingChannelReady(
                        AwaitingChannelReadyFlags::empty(),
                    ));
                    return Ok(());
                };

                state.handle_tx_signatures(&self.network, Some(tx_signatures.witnesses))?;
                Ok(())
            }
            FiberChannelMessage::RevokeAndAck(revoke_and_ack) => {
                state.handle_revoke_and_ack_message(&self.network, revoke_and_ack)?;
                Ok(())
            }
            FiberChannelMessage::ChannelReady(channel_ready) => {
                let flags = match state.state {
                    ChannelState::AwaitingTxSignatures(flags) => {
                        if flags.contains(AwaitingTxSignaturesFlags::TX_SIGNATURES_SENT) {
                            AwaitingChannelReadyFlags::empty()
                        } else {
                            return Err(ProcessingChannelError::InvalidState(format!(
                                "received ChannelReady message, but we're not ready for ChannelReady, state is currently {:?}",
                                state.state
                            )));
                        }
                    }
                    ChannelState::AwaitingChannelReady(flags) => flags,
                    _ => {
                        return Err(ProcessingChannelError::InvalidState(format!(
                            "received ChannelReady message, but we're not ready for ChannelReady, state is currently {:?}", state.state
                        )));
                    }
                };
                let flags = flags | AwaitingChannelReadyFlags::THEIR_CHANNEL_READY;
                state.update_state(ChannelState::AwaitingChannelReady(flags));
                debug!(
                    "ChannelReady: {:?}, current state: {:?}",
                    &channel_ready, &state.state
                );

                if flags.contains(AwaitingChannelReadyFlags::CHANNEL_READY) {
                    debug!("Running on_channel_ready as ChannelReady message is received");
                    state.on_channel_ready(&self.network).await;
                }

                Ok(())
            }
            FiberChannelMessage::AddTlc(add_tlc) => {
                let tlc_id = add_tlc.tlc_id;
                let tlc_count = state.tlcs.len();
                match self
                    .handle_add_tlc_peer_message(state, add_tlc.clone())
                    .await
                {
                    Ok((added_tlc_id, peeled_packet_bytes)) => {
                        if let Some(forward_packet_bytes) = peeled_packet_bytes {
                            self.handle_forward_onion_packet(
                                state,
                                forward_packet_bytes,
                                added_tlc_id.into(),
                            )
                            .await?;
                        }
                        Ok(())
                    }
                    Err(e) => {
                        let error_code = match e {
                            ProcessingChannelError::PeelingOnionPacketError(_) => {
                                TlcFailErrorCode::InvalidOnionPayload
                            }
                            ProcessingChannelError::InvalidParameter(_) => {
                                TlcFailErrorCode::IncorrectOrUnknownPaymentDetails
                            }
                            ProcessingChannelError::FinalIncorrectHTLCAmount => {
                                TlcFailErrorCode::FinalIncorrectHtlcAmount
                            }
                            ProcessingChannelError::TlcAmountIsTooLow => {
                                TlcFailErrorCode::AmountBelowMinimum
                            }
                            ProcessingChannelError::TlcNumberExceedLimit
                            | ProcessingChannelError::TlcValueInflightExceedLimit => {
                                TlcFailErrorCode::TemporaryChannelFailure
                            }
                            ProcessingChannelError::InvalidState(_) => match state.state {
                                ChannelState::Closed(_) => TlcFailErrorCode::ChannelDisabled,
                                ChannelState::ShuttingDown(_) | ChannelState::ChannelReady() => {
                                    // we expect `ShuttingDown` and `ChannelReady` are both OK for tlc forwarding,
                                    // so here are the unreachable point in normal workflow,
                                    // set `TemporaryNodeFailure` for general temporary failure of the processing node here
                                    TlcFailErrorCode::TemporaryNodeFailure
                                }
                                // otherwise, channel maybe not ready
                                _ => TlcFailErrorCode::TemporaryChannelFailure,
                            },
                            // TODO: there maybe more error types here
                            _ => TlcFailErrorCode::IncorrectOrUnknownPaymentDetails,
                        };
                        let error_detail =
                            TlcFailDetail::new(state.get_id(), add_tlc.tlc_id, error_code);
                        // we assume that TLC was not inserted into our state,
                        // so we can safely send RemoveTlc message to the peer
                        // note we can not use get_received_tlc_by_id here, because this new add_tlc may be
                        // trying to add a duplicate tlc, so we use tlc count to make sure no new tlc was added
                        // and only send RemoveTlc message to peer if the TLC is not in our state
                        error!("Error handling AddTlc message: {:?}", e);
                        assert!(tlc_count == state.tlcs.len());
                        if state.get_received_tlc(tlc_id).is_none() {
                            self.network
                                .send_message(NetworkActorMessage::new_command(
                                    NetworkActorCommand::SendFiberMessage(
                                        FiberMessageWithPeerId::new(
                                            state.get_remote_peer_id(),
                                            FiberMessage::remove_tlc(RemoveTlc {
                                                channel_id: state.get_id(),
                                                tlc_id,
                                                reason: RemoveTlcReason::RemoveTlcFail(
                                                    error_detail.into(),
                                                ),
                                            }),
                                        ),
                                    ),
                                ))
                                .expect(ASSUME_NETWORK_ACTOR_ALIVE);
                        }
                        Err(e)
                    }
                }
            }
            FiberChannelMessage::RemoveTlc(remove_tlc) => {
                state.check_for_tlc_update(None)?;
                let channel_id = state.get_id();

                let tlc_details = state.remove_tlc_with_reason(
                    TLCId::Offered(remove_tlc.tlc_id),
                    &remove_tlc.reason,
                )?;
                if let (
                    Some(ref udt_type_script),
                    RemoveTlcReason::RemoveTlcFulfill(RemoveTlcFulfill { payment_preimage }),
                ) = (state.funding_udt_type_script.clone(), &remove_tlc.reason)
                {
                    let mut tlc = tlc_details.tlc.clone();
                    tlc.payment_preimage = Some(*payment_preimage);
                    self.subscribers
                        .settled_tlcs_subscribers
                        .send(TlcNotification {
                            tlc,
                            channel_id,
                            script: udt_type_script.clone(),
                        });
                }
                if let Some((previous_channel_id, previous_tlc)) = tlc_details.tlc.previous_tlc {
                    assert!(previous_tlc.is_received());
                    info!(
                        "begin to remove tlc from previous channel: {:?}",
                        &previous_tlc
                    );
                    let (send, recv) = oneshot::channel::<Result<(), String>>();
                    let port = RpcReplyPort::from(send);
                    self.network
                        .send_message(NetworkActorMessage::new_command(
                            NetworkActorCommand::ControlFiberChannel(ChannelCommandWithId {
                                channel_id: previous_channel_id,
                                command: ChannelCommand::RemoveTlc(
                                    RemoveTlcCommand {
                                        id: previous_tlc.into(),
                                        reason: remove_tlc.reason.clone(),
                                    },
                                    port,
                                ),
                            }),
                        ))
                        .expect(ASSUME_NETWORK_ACTOR_ALIVE);
                    let res = recv.await.expect("network actor is alive");
                    info!("remove tlc from previous channel: {:?}", &res);
                } else {
                    // only the original sender of the TLC should send `TlcRemoveReceived` event
                    // because only the original sender cares about the TLC event to settle the payment
                    self.network
                        .send_message(NetworkActorMessage::new_event(
                            NetworkActorEvent::TlcRemoveReceived(
                                tlc_details.tlc.payment_hash,
                                remove_tlc,
                            ),
                        ))
                        .expect("myself alive");
                }
                Ok(())
            }
            FiberChannelMessage::Shutdown(shutdown) => {
                let flags = match state.state {
                    ChannelState::ChannelReady() => ShuttingDownFlags::empty(),
                    ChannelState::ShuttingDown(flags)
                        if flags.contains(ShuttingDownFlags::THEIR_SHUTDOWN_SENT) =>
                    {
                        return Err(ProcessingChannelError::InvalidParameter(
                            "Received Shutdown message, but we're already in ShuttingDown state"
                                .to_string(),
                        ));
                    }
                    ChannelState::ShuttingDown(flags) => flags,
                    _ => {
                        return Err(ProcessingChannelError::InvalidState(format!(
                            "received Shutdown message, but we're not ready for Shutdown, state is currently {:?}",
                            state.state
                        )));
                    }
                };
                let shutdown_info = ShutdownInfo {
                    close_script: shutdown.close_script,
                    fee_rate: shutdown.fee_rate.as_u64(),
                    signature: None,
                };
                state.remote_shutdown_info = Some(shutdown_info);

                let mut flags = flags | ShuttingDownFlags::THEIR_SHUTDOWN_SENT;

                // Only automatically reply shutdown if only their shutdown message is sent.
                // If we are in a state other than only their shutdown is sent,
                // e.g. our shutdown message is also sent, or we are trying to force shutdown,
                // we should not reply.
                let should_we_reply_shutdown =
                    matches!(flags, ShuttingDownFlags::THEIR_SHUTDOWN_SENT);

                if state.check_valid_to_auto_accept_shutdown() && should_we_reply_shutdown {
                    let close_script = state.get_local_shutdown_script();
                    self.network
                        .send_message(NetworkActorMessage::new_command(
                            NetworkActorCommand::SendFiberMessage(FiberMessageWithPeerId::new(
                                state.get_remote_peer_id(),
                                FiberMessage::shutdown(Shutdown {
                                    channel_id: state.get_id(),
                                    close_script: close_script.clone(),
                                    fee_rate: FeeRate::from_u64(0),
                                    force: shutdown.force,
                                }),
                            )),
                        ))
                        .expect(ASSUME_NETWORK_ACTOR_ALIVE);
                    let shutdown_info = ShutdownInfo {
                        close_script,
                        fee_rate: 0,
                        signature: None,
                    };
                    state.local_shutdown_info = Some(shutdown_info);
                    flags |= ShuttingDownFlags::OUR_SHUTDOWN_SENT;
                    debug!("Auto accept shutdown ...");
                }
                state.update_state(ChannelState::ShuttingDown(flags));
                state.maybe_transition_to_shutdown(&self.network)?;

                Ok(())
            }
            FiberChannelMessage::ClosingSigned(closing) => {
                let ClosingSigned {
                    partial_signature,
                    channel_id,
                } = closing;

                if channel_id != state.get_id() {
                    return Err(ProcessingChannelError::InvalidParameter(
                        "Channel id mismatch".to_string(),
                    ));
                }

                // Note that we don't check the validity of the signature here.
                // we will check the validity when we're about to build the shutdown tx.
                // This may be or may not be a problem.
                // We do this to simplify the handling of the message.
                // We may change this in the future.
                // We also didn't check the state here.
                if let Some(shutdown_info) = state.remote_shutdown_info.as_mut() {
                    shutdown_info.signature = Some(partial_signature);
                }

                state.maybe_transition_to_shutdown(&self.network)?;
                Ok(())
            }
            FiberChannelMessage::ReestablishChannel(ref reestablish_channel) => {
                state.handle_reestablish_channel_message(reestablish_channel, &self.network)?;
                Ok(())
            }
            FiberChannelMessage::TxAbort(_)
            | FiberChannelMessage::TxInitRBF(_)
            | FiberChannelMessage::TxAckRBF(_) => {
                warn!("Received unsupported message: {:?}", &message);
                Ok(())
            }
        }
    }

    fn try_to_settle_down_tlc(&self, state: &mut ChannelActorState) {
        let tlcs = state.get_tlcs_for_settle_down();
        info!("try_to_settle_down_tlc get tlcs: {:?}", &tlcs);
        for tlc_info in tlcs {
            let tlc = tlc_info.tlc.clone();
            let preimage = if let Some(preimage) = tlc.payment_preimage {
                preimage
            } else if let Some(preimage) = self.store.get_invoice_preimage(&tlc.payment_hash) {
                preimage
            } else {
                continue;
            };
            let command = RemoveTlcCommand {
                id: tlc.get_id(),
                reason: RemoveTlcReason::RemoveTlcFulfill(RemoveTlcFulfill {
                    payment_preimage: preimage,
                }),
            };
            let result = self.handle_remove_tlc_command(state, command);
            info!("try to settle down tlc: {:?} result: {:?}", &tlc, &result);
            // we only handle one tlc at a time.
            break;
        }
    }

    async fn handle_add_tlc_peer_message(
        &self,
        state: &mut ChannelActorState,
        add_tlc: AddTlc,
    ) -> Result<(TLCId, Option<Vec<u8>>), ProcessingChannelError> {
        state.check_for_tlc_update(Some(add_tlc.amount))?;

        // check the onion_packet is valid or not, if not, we should return an error.
        // If there is a next hop, we should send the AddTlc message to the next hop.
        // If this is the last hop, we should check the payment hash and amount and then
        // try to fulfill the payment, find the corresponding payment preimage from payment hash.
        let mut preimage = None;
        let mut peeled_packet_bytes: Option<Vec<u8>> = None;
        let mut forward_to_next_hop = false;

        if !add_tlc.onion_packet.is_empty() {
            // TODO: Here we call network actor to peel the onion packet. Indeed, this message is forwarded from
            // the network actor when it handles `FiberMessage::ChannelNormalOperation`. A better alternative is
            // peeling the onion packet there before forwarding the message to the channel actor.
            let peeled_packet = call!(self.network, |tx| NetworkActorMessage::Command(
                NetworkActorCommand::PeelPaymentOnionPacket(
                    add_tlc.onion_packet.clone(),
                    add_tlc.payment_hash.clone(),
                    tx
                )
            ))
            .expect("call network")
            .map_err(|err| ProcessingChannelError::PeelingOnionPacketError(err))?;

            // check the payment hash and amount
            if peeled_packet.current.payment_hash != add_tlc.payment_hash {
                return Err(ProcessingChannelError::InvalidParameter(
                    "Payment hash mismatch".to_string(),
                ));
            }
            // TODO: check the expiry time, if expired, we should return an error.

            if peeled_packet.is_last() {
                // if this is the last hop, store the preimage.
                preimage = peeled_packet.current.preimage;
            } else {
                peeled_packet_bytes = Some(peeled_packet.serialize());
                forward_to_next_hop = true;
            }

            if forward_to_next_hop && peeled_packet.current.amount > add_tlc.amount {
                return Err(ProcessingChannelError::InvalidParameter
                    (
                    format!("Payment amount is too large, expect next hop amount [{}] less than received amount [{}]",
                    peeled_packet.current.amount , add_tlc.amount)
                ));
            }
            if !forward_to_next_hop && peeled_packet.current.amount != add_tlc.amount {
                return Err(ProcessingChannelError::FinalIncorrectHTLCAmount);
            }
        }

        let tlc = state.create_inbounding_tlc(add_tlc.clone(), preimage)?;
        state.insert_tlc(tlc.clone())?;
        if let Some(ref udt_type_script) = state.funding_udt_type_script {
            self.subscribers
                .pending_received_tlcs_subscribers
                .send(TlcNotification {
                    tlc: tlc.clone(),
                    channel_id: state.get_id(),
                    script: udt_type_script.clone(),
                });
        }
        warn!("created tlc: {:?}", &tlc);

        // TODO: here we didn't send any ack message to the peer.
        // The peer may falsely believe that we have already processed this message,
        // while we have crashed. We need a way to make sure that the peer will resend
        // this message, and our processing of this message is idempotent.
        Ok((tlc.id, peeled_packet_bytes))
    }

    async fn handle_forward_onion_packet(
        &self,
        state: &mut ChannelActorState,
        onion_packet: Vec<u8>,
        added_tlc_id: u64,
    ) -> Result<(), ProcessingChannelError> {
        let (send, recv) = oneshot::channel::<Result<u64, String>>();
        let rpc_reply = RpcReplyPort::from(send);
        self.network
            .send_message(NetworkActorMessage::Command(
                NetworkActorCommand::SendPaymentOnionPacket(
                    SendOnionPacketCommand {
                        packet: onion_packet,
                        previous_tlc: Some((state.get_id(), added_tlc_id)),
                    },
                    rpc_reply,
                ),
            ))
            .expect("network actor is alive");
        let res = match recv.await.expect("expect command replied") {
            Ok(tlc_id) => Ok(tlc_id),
            Err(e) => Err(e.to_string()),
        };
        // If we failed to forward the onion packet, we should remove the tlc.
        if let Err(res) = res {
            error!("Error forwarding onion packet: {:?}", res);
            let (send, recv) = oneshot::channel::<Result<(), String>>();
            let port = RpcReplyPort::from(send);
            self.network
                .send_message(NetworkActorMessage::new_command(
                    NetworkActorCommand::ControlFiberChannel(ChannelCommandWithId {
                        channel_id: state.get_id(),
                        command: ChannelCommand::RemoveTlc(
                            RemoveTlcCommand {
                                id: added_tlc_id,
                                reason: RemoveTlcReason::RemoveTlcFail(RemoveTlcFail {
                                    onion_packet: vec![],
                                }),
                            },
                            port,
                        ),
                    }),
                ))
                .expect("network actor is alive");
            let _ = recv.await.expect("RemoveTlc command replied");
        }
        Ok(())
    }

    pub fn handle_commitment_signed_command(
        &self,
        state: &mut ChannelActorState,
    ) -> ProcessingChannelResult {
        let flags = match state.state {
            ChannelState::CollaboratingFundingTx(flags)
                if !flags.contains(CollaboratingFundingTxFlags::COLLABRATION_COMPLETED) =>
            {
                return Err(ProcessingChannelError::InvalidState(format!(
                    "Unable to process commitment_signed command in state {:?}, as collaboration is not completed yet.",
                    &state.state
                )));
            }
            ChannelState::CollaboratingFundingTx(_) => {
                debug!(
                    "Processing commitment_signed command in from CollaboratingFundingTx state {:?}",
                    &state.state
                );
                CommitmentSignedFlags::SigningCommitment(SigningCommitmentFlags::empty())
            }
            ChannelState::SigningCommitment(flags)
                if flags.contains(SigningCommitmentFlags::OUR_COMMITMENT_SIGNED_SENT) =>
            {
                return Err(ProcessingChannelError::InvalidState(format!(
                    "Unable to process commitment_signed command in state {:?}, as we have already sent our commitment_signed message.",
                    &state.state
                )));
            }
            ChannelState::SigningCommitment(flags) => {
                debug!(
                    "Processing commitment_signed command in from SigningCommitment state {:?}",
                    &state.state
                );
                CommitmentSignedFlags::SigningCommitment(flags)
            }
            ChannelState::ChannelReady() => CommitmentSignedFlags::ChannelReady(),
            ChannelState::ShuttingDown(flags) => {
                if flags.contains(ShuttingDownFlags::AWAITING_PENDING_TLCS) {
                    debug!(
                        "Signing commitment transactions while shutdown is pending, current state {:?}",
                        &state.state
                    );
                    CommitmentSignedFlags::PendingShutdown(flags)
                } else {
                    return Err(ProcessingChannelError::InvalidState(format!(
                        "Unable to process commitment_signed message in shutdowning state with flags {:?}",
                        &flags
                    )));
                }
            }
            _ => {
                return Err(ProcessingChannelError::InvalidState(format!(
                    "Unable to send commitment signed message in state {:?}",
                    &state.state
                )));
            }
        };

        debug!(
            "Building and signing commitment tx for state {:?}",
            &state.state
        );
        let PartiallySignedCommitmentTransaction {
            version,
            commitment_tx,
            funding_tx_partial_signature,
            commitment_tx_partial_signature,
        } = state.build_and_sign_commitment_tx()?;

        debug!(
            "Sending next local nonce {:?} (previous nonce {:?})",
            state.get_next_local_nonce(),
            state.get_local_nonce().borrow()
        );
        let commitment_signed = CommitmentSigned {
            channel_id: state.get_id(),
            funding_tx_partial_signature,
            commitment_tx_partial_signature,
            next_local_nonce: state.get_next_local_nonce(),
        };
        debug!(
            "Sending built commitment_signed message: {:?}",
            &commitment_signed
        );
        self.network
            .send_message(NetworkActorMessage::new_command(
                NetworkActorCommand::SendFiberMessage(FiberMessageWithPeerId::new(
                    state.get_remote_peer_id(),
                    FiberMessage::commitment_signed(commitment_signed),
                )),
            ))
            .expect(ASSUME_NETWORK_ACTOR_ALIVE);
        self.network
            .send_message(NetworkActorMessage::new_event(
                NetworkActorEvent::NetworkServiceEvent(NetworkServiceEvent::LocalCommitmentSigned(
                    state.get_remote_peer_id(),
                    state.get_id(),
                    version,
                    commitment_tx,
                )),
            ))
            .expect("myself alive");

        match flags {
            CommitmentSignedFlags::SigningCommitment(flags) => {
                let flags = flags | SigningCommitmentFlags::OUR_COMMITMENT_SIGNED_SENT;
                state.update_state(ChannelState::SigningCommitment(flags));
                state.maybe_transition_to_tx_signatures(flags, &self.network)?;
            }
            CommitmentSignedFlags::ChannelReady() => {}
            CommitmentSignedFlags::PendingShutdown(_) => {
                state.maybe_transition_to_shutdown(&self.network)?;
            }
        }
        Ok(())
    }

    pub fn handle_add_tlc_command(
        &self,
        state: &mut ChannelActorState,
        command: AddTlcCommand,
    ) -> Result<u64, ProcessingChannelError> {
        debug!("handle add tlc command : {:?}", &command);
        state.check_for_tlc_update(Some(command.amount))?;
        let tlc = state.create_outbounding_tlc(command);
        state.insert_tlc(tlc.clone())?;

        debug!("Inserted tlc into channel state: {:?}", &tlc);
        // TODO: Note that since message sending is async,
        // we can't guarantee anything about the order of message sending
        // and state updating. And any of these may fail while the other succeeds.
        // We may need to handle all these possibilities.
        // To make things worse, we currently don't have a way to ACK all the messages.

        // Send tlc update message to peer.
        let msg = FiberMessageWithPeerId::new(
            state.get_remote_peer_id(),
            FiberMessage::add_tlc(AddTlc {
                channel_id: state.get_id(),
                tlc_id: tlc.id.into(),
                amount: tlc.amount,
                payment_hash: tlc.payment_hash,
                expiry: tlc.lock_time,
                hash_algorithm: tlc.hash_algorithm,
                onion_packet: tlc.onion_packet,
            }),
        );
        debug!("Sending AddTlc message: {:?}", &msg);
        self.network
            .send_message(NetworkActorMessage::new_command(
                NetworkActorCommand::SendFiberMessage(msg),
            ))
            .expect(ASSUME_NETWORK_ACTOR_ALIVE);

        self.handle_commitment_signed_command(state)?;
        Ok(tlc.id.into())
    }

    pub fn handle_remove_tlc_command(
        &self,
        state: &mut ChannelActorState,
        command: RemoveTlcCommand,
    ) -> ProcessingChannelResult {
        state.check_for_tlc_update(None)?;
        let tlc = state.remove_tlc_with_reason(TLCId::Received(command.id), &command.reason)?;
        let msg = FiberMessageWithPeerId::new(
            state.get_remote_peer_id(),
            FiberMessage::remove_tlc(RemoveTlc {
                channel_id: state.get_id(),
                tlc_id: command.id,
                reason: command.reason,
            }),
        );
        self.network
            .send_message(NetworkActorMessage::new_command(
                NetworkActorCommand::SendFiberMessage(msg),
            ))
            .expect(ASSUME_NETWORK_ACTOR_ALIVE);

        debug!(
            "Channel ({:?}) balance after removing tlc {:?}: local balance: {}, remote balance: {}",
            state.get_id(),
            tlc,
            state.to_local_amount,
            state.to_remote_amount
        );
        state.maybe_transition_to_shutdown(&self.network)?;
        self.handle_commitment_signed_command(state)?;
        Ok(())
    }

    pub fn handle_shutdown_command(
        &self,
        state: &mut ChannelActorState,
        command: ShutdownCommand,
    ) -> ProcessingChannelResult {
        debug!("Handling shutdown command: {:?}", &command);
        let flags = match state.state {
            ChannelState::Closed(_) => {
                debug!("Channel already closed, ignoring shutdown command");
                return Ok(());
            }
            ChannelState::ChannelReady() => {
                debug!("Handling shutdown command in ChannelReady state");
                ShuttingDownFlags::empty()
            }
            ChannelState::ShuttingDown(flags) => {
                if !command.force {
                    debug!("we already in shutting down state: {:?}", &flags);
                    return Ok(());
                }
                flags
            }
            _ => {
                debug!("Handling shutdown command in state {:?}", &state.state);
                return Err(ProcessingChannelError::InvalidState(format!(
                    "Trying to send shutdown message while in invalid state {:?}",
                    &state.state
                )));
            }
        };

        state.check_shutdown_fee_rate(command.fee_rate, &command.close_script)?;

        if command.force {
            if let Some(transaction) = &state.latest_commitment_transaction {
                self.network
                    .send_message(NetworkActorMessage::new_event(
                        NetworkActorEvent::CommitmentTransactionPending(
                            transaction.clone(),
                            state.get_id(),
                        ),
                    ))
                    .expect(ASSUME_NETWORK_ACTOR_ALIVE);

                state.update_state(ChannelState::ShuttingDown(
                    ShuttingDownFlags::WAITING_COMMITMENT_CONFIRMATION,
                ));
            } else {
                return Err(ProcessingChannelError::InvalidState(
                    "Force shutdown without a valid commitment transaction".to_string(),
                ));
            }
        } else {
            self.network
                .send_message(NetworkActorMessage::new_command(
                    NetworkActorCommand::SendFiberMessage(FiberMessageWithPeerId::new(
                        self.get_remote_peer_id(),
                        FiberMessage::shutdown(Shutdown {
                            channel_id: state.get_id(),
                            close_script: command.close_script.clone(),
                            fee_rate: command.fee_rate,
                            force: command.force,
                        }),
                    )),
                ))
                .expect(ASSUME_NETWORK_ACTOR_ALIVE);

            let shutdown_info = ShutdownInfo {
                close_script: command.close_script,
                fee_rate: command.fee_rate.as_u64(),
                signature: None,
            };
            state.local_shutdown_info = Some(shutdown_info);
            state.update_state(ChannelState::ShuttingDown(
                flags | ShuttingDownFlags::OUR_SHUTDOWN_SENT,
            ));
            debug!(
                "Channel state updated to {:?} after processing shutdown command",
                &state.state
            );

            state.maybe_transition_to_shutdown(&self.network)?;
        }
        Ok(())
    }

    pub async fn handle_update_command(
        &self,
        state: &mut ChannelActorState,
        command: UpdateCommand,
    ) -> ProcessingChannelResult {
        if !state.is_public() {
            return Err(ProcessingChannelError::InvalidState(
                "Only public channel can be updated".to_string(),
            ));
        }

        let UpdateCommand {
            tlc_locktime_expiry_delta,
            tlc_minimum_value,
            tlc_maximum_value,
            tlc_fee_proportional_millionths,
        } = command;

        let mut updated = false;

        if let Some(delta) = tlc_locktime_expiry_delta {
            updated = updated || state.update_our_locktime_expiry_delta(delta);
        }

        if let Some(value) = tlc_minimum_value {
            updated = updated || state.update_our_tlc_min_value(value);
        }

        if let Some(value) = tlc_maximum_value {
            updated = updated || state.update_our_tlc_max_value(value);
        }

        if let Some(fee) = tlc_fee_proportional_millionths {
            updated = updated || state.update_our_tlc_fee_proportional_millionths(fee);
        }

        if updated {
            state.broadcast_channel_update(&self.network).await;
        }

        Ok(())
    }

    // This is the dual of `handle_tx_collaboration_msg`. Any logic error here is likely
    // to present in the other function as well.
    pub fn handle_tx_collaboration_command(
        &self,
        state: &mut ChannelActorState,
        command: TxCollaborationCommand,
    ) -> Result<(), ProcessingChannelError> {
        debug!("Handling tx collaboration command: {:?}", &command);
        let is_complete_command = matches!(command, TxCollaborationCommand::TxComplete());
        let is_waiting_for_remote = match state.state {
            ChannelState::CollaboratingFundingTx(flags) => {
                flags.contains(CollaboratingFundingTxFlags::AWAITING_REMOTE_TX_COLLABORATION_MSG)
            }
            _ => false,
        };

        // We first exclude below cases that are invalid for tx collaboration,
        // and then process the commands.
        let flags = match state.state {
            ChannelState::NegotiatingFunding(NegotiatingFundingFlags::INIT_SENT)
                if state.is_acceptor =>
            {
                return Err(ProcessingChannelError::InvalidState(
                    "Acceptor tries to start sending tx collaboration message".to_string(),
                ));
            }
            ChannelState::NegotiatingFunding(_) => {
                debug!("Beginning processing tx collaboration command, and transitioning from {:?} to CollaboratingFundingTx state", state.state);
                state.state =
                    ChannelState::CollaboratingFundingTx(CollaboratingFundingTxFlags::empty());
                CollaboratingFundingTxFlags::empty()
            }
            ChannelState::CollaboratingFundingTx(_)
                if !is_complete_command && is_waiting_for_remote =>
            {
                return Err(ProcessingChannelError::InvalidState(format!(
                    "Trying to process command {:?} while in {:?} (should only send non-complete message after received response from peer)",
                    &command, state.state
                )));
            }
            ChannelState::CollaboratingFundingTx(flags) => {
                debug!(
                    "Processing tx collaboration command {:?} for state {:?}",
                    &command, &state.state
                );
                flags
            }
            _ => {
                return Err(ProcessingChannelError::InvalidState(format!(
                    "Invalid tx collaboration command {:?} for state {:?}",
                    &command, state.state
                )));
            }
        };

        // TODO: Note that we may deadlock here if send_tx_collaboration_command does successfully send the message,
        // as in that case both us and the remote are waiting for each other to send the message.
        match command {
            TxCollaborationCommand::TxUpdate(tx_update) => {
                let fiber_message = FiberMessage::tx_update(TxUpdate {
                    channel_id: state.get_id(),
                    tx: tx_update.transaction.clone(),
                });
                self.network
                    .send_message(NetworkActorMessage::new_command(
                        NetworkActorCommand::SendFiberMessage(FiberMessageWithPeerId::new(
                            state.get_remote_peer_id(),
                            fiber_message,
                        )),
                    ))
                    .expect(ASSUME_NETWORK_ACTOR_ALIVE);

                state.update_state(ChannelState::CollaboratingFundingTx(
                    CollaboratingFundingTxFlags::AWAITING_REMOTE_TX_COLLABORATION_MSG,
                ));
                state.funding_tx = Some(tx_update.transaction.clone());
                state.maybe_complete_tx_collaboration(tx_update.transaction, &self.network)?;
            }
            TxCollaborationCommand::TxComplete() => {
                state.check_tx_complete_preconditions()?;
                let fiber_message = FiberMessage::tx_complete(TxComplete {
                    channel_id: state.get_id(),
                });
                self.network
                    .send_message(NetworkActorMessage::new_command(
                        NetworkActorCommand::SendFiberMessage(FiberMessageWithPeerId::new(
                            state.get_remote_peer_id(),
                            fiber_message,
                        )),
                    ))
                    .expect(ASSUME_NETWORK_ACTOR_ALIVE);

                state.update_state(ChannelState::CollaboratingFundingTx(
                    flags | CollaboratingFundingTxFlags::OUR_TX_COMPLETE_SENT,
                ));
            }
        }

        Ok(())
    }

    pub async fn handle_command(
        &self,
        state: &mut ChannelActorState,
        command: ChannelCommand,
    ) -> Result<(), ProcessingChannelError> {
        match command {
            ChannelCommand::TxCollaborationCommand(tx_collaboration_command) => {
                self.handle_tx_collaboration_command(state, tx_collaboration_command)
            }
            ChannelCommand::CommitmentSigned() => self.handle_commitment_signed_command(state),
            ChannelCommand::AddTlc(command, reply) => {
                match self.handle_add_tlc_command(state, command) {
                    Ok(tlc_id) => {
                        let _ = reply.send(Ok(AddTlcResponse { tlc_id }));
                        Ok(())
                    }
                    Err(err) => {
                        let _ = reply.send(Err(err.to_string()));
                        Err(err)
                    }
                }
            }
            ChannelCommand::RemoveTlc(command, reply) => {
                match self.handle_remove_tlc_command(state, command) {
                    Ok(_) => {
                        let _ = reply.send(Ok(()));
                        Ok(())
                    }
                    Err(err) => {
                        let _ = reply.send(Err(err.to_string()));
                        Err(err)
                    }
                }
            }
            ChannelCommand::Shutdown(command, reply) => {
                match self.handle_shutdown_command(state, command) {
                    Ok(_) => {
                        debug!("Shutdown command processed successfully");
                        let _ = reply.send(Ok(()));
                        Ok(())
                    }
                    Err(err) => {
                        debug!("Error processing shutdown command: {:?}", &err);
                        let _ = reply.send(Err(err.to_string()));
                        Err(err)
                    }
                }
            }
            ChannelCommand::Update(command, reply) => {
                match self.handle_update_command(state, command).await {
                    Ok(_) => {
                        debug!("Update command processed successfully");
                        let _ = reply.send(Ok(()));
                        Ok(())
                    }
                    Err(err) => {
                        debug!("Error processing update command: {:?}", &err);
                        let _ = reply.send(Err(err.to_string()));
                        Err(err)
                    }
                }
            }
        }
    }

    pub async fn handle_event(
        &self,
        myself: &ActorRef<ChannelActorMessage>,
        state: &mut ChannelActorState,
        event: ChannelEvent,
    ) -> Result<(), ProcessingChannelError> {
        match event {
            ChannelEvent::FundingTransactionConfirmed => {
                debug!("Funding transaction confirmed");
                let flags = match state.state {
                    ChannelState::AwaitingChannelReady(flags) => flags,
                    ChannelState::AwaitingTxSignatures(f)
                        if f.contains(AwaitingTxSignaturesFlags::TX_SIGNATURES_SENT) =>
                    {
                        AwaitingChannelReadyFlags::empty()
                    }
                    _ => {
                        return Err(ProcessingChannelError::InvalidState(format!(
                            "Expecting funding transaction confirmed event in state AwaitingChannelReady or after TX_SIGNATURES_SENT, but got state {:?}", &state.state)));
                    }
                };
                self.network
                    .send_message(NetworkActorMessage::new_command(
                        NetworkActorCommand::SendFiberMessage(FiberMessageWithPeerId::new(
                            state.get_remote_peer_id(),
                            FiberMessage::channel_ready(ChannelReady {
                                channel_id: state.get_id(),
                            }),
                        )),
                    ))
                    .expect(ASSUME_NETWORK_ACTOR_ALIVE);
                let flags = flags | AwaitingChannelReadyFlags::OUR_CHANNEL_READY;
                state.update_state(ChannelState::AwaitingChannelReady(flags));
                if flags.contains(AwaitingChannelReadyFlags::CHANNEL_READY) {
                    debug!("Running on_channel_ready as funding transaction confirmed");
                    state.on_channel_ready(&self.network).await;
                }
            }
            ChannelEvent::CommitmentTransactionConfirmed => {
                match state.state {
                    ChannelState::ShuttingDown(flags)
                        if flags.contains(ShuttingDownFlags::WAITING_COMMITMENT_CONFIRMATION) => {}
                    _ => {
                        return Err(ProcessingChannelError::InvalidState(format!(
                            "Expecting commitment transaction confirmed event in state ShuttingDown, but got state {:?}", &state.state)
                        ));
                    }
                };
                state.update_state(ChannelState::Closed(CloseFlags::UNCOOPERATIVE));
                debug!("Channel closed with uncooperative close");
            }
            ChannelEvent::PeerDisconnected => {
                myself.stop(Some("PeerDisconnected".to_string()));
            }
            ChannelEvent::ClosingTransactionConfirmed => {
                myself.stop(Some("ChannelClosed".to_string()));
            }
        }
        Ok(())
    }

    fn get_funding_and_reserved_amount(
        &self,
        funding_amount: u128,
        udt_type_script: &Option<Script>,
    ) -> Result<(u128, u64), ProcessingChannelError> {
        match udt_type_script {
            Some(_) => Ok((funding_amount, DEFAULT_UDT_MINIMAL_CKB_AMOUNT)),
            _ => {
                let reserved_ckb_amount = DEFAULT_CHANNEL_MINIMAL_CKB_AMOUNT;
                if funding_amount < reserved_ckb_amount.into() {
                    return Err(ProcessingChannelError::InvalidParameter(format!(
                        "The value of the channel should be greater than the reserved amount: {}",
                        reserved_ckb_amount
                    )));
                }
                let funding_amount = funding_amount - reserved_ckb_amount as u128;
                Ok((funding_amount, reserved_ckb_amount))
            }
        }
    }
}

#[rasync_trait]
impl<S> Actor for ChannelActor<S>
where
    S: ChannelActorStateStore + InvoiceStore + Send + Sync + 'static,
{
    type Msg = ChannelActorMessage;
    type State = ChannelActorState;
    type Arguments = ChannelInitializationParameter;

    async fn pre_start(
        &self,
        _myself: ActorRef<Self::Msg>,
        args: Self::Arguments,
    ) -> Result<Self::State, ActorProcessingErr> {
        // startup the event processing
        match args {
            ChannelInitializationParameter::AcceptChannel(AcceptChannelParameter {
                funding_amount: local_funding_amount,
                reserved_ckb_amount: local_reserved_ckb_amount,
                shutdown_script: local_shutdown_script,
                public_channel_info,
                seed,
                open_channel,
                channel_id_sender,
            }) => {
                let peer_id = self.get_remote_peer_id();
                debug!(
                    "Accepting channel {:?} to peer {:?}",
                    &open_channel, &peer_id
                );

                let counterpart_pubkeys = (&open_channel).into();
                let OpenChannel {
                    channel_id,
                    channel_flags,
                    chain_hash,
                    commitment_fee_rate,
                    funding_fee_rate,
                    funding_udt_type_script,
                    funding_amount,
                    shutdown_script,
                    reserved_ckb_amount,
                    to_local_delay,
                    first_per_commitment_point,
                    second_per_commitment_point,
                    next_local_nonce,
                    max_tlc_value_in_flight,
                    max_num_of_accept_tlcs,
                    channel_announcement_nonce,
                    ..
                } = &open_channel;

                if *chain_hash != get_chain_hash() {
                    return Err(Box::new(ProcessingChannelError::InvalidParameter(format!(
                        "Invalid chain hash {:?}",
                        chain_hash
                    ))));
                }

                // TODO: we may reject the channel opening request here
                // if the peer want to open a public channel, but we don't want to.
                let public = channel_flags.contains(ChannelFlags::PUBLIC);
                if public && channel_announcement_nonce.is_none()
                    || public && public_channel_info.is_none()
                {
                    return Err(Box::new(ProcessingChannelError::InvalidParameter(
                        "Public channel should have channel announcement nonce and public channel info".to_string(),
                    )));
                }

                let mut state = ChannelActorState::new_inbound_channel(
                    *channel_id,
                    public_channel_info,
                    local_funding_amount,
                    local_reserved_ckb_amount,
                    *commitment_fee_rate,
                    *funding_fee_rate,
                    funding_udt_type_script.clone(),
                    &seed,
                    self.get_local_pubkey(),
                    self.get_remote_pubkey(),
                    local_shutdown_script.clone(),
                    shutdown_script.clone(),
                    *funding_amount,
                    *reserved_ckb_amount,
                    *to_local_delay,
                    counterpart_pubkeys,
                    next_local_nonce.clone(),
                    channel_announcement_nonce.clone(),
                    *first_per_commitment_point,
                    *second_per_commitment_point,
                    *max_tlc_value_in_flight,
                    *max_num_of_accept_tlcs,
                );

                state.check_ckb_params(vec![
                    "local_reserved_ckb_amount",
                    "remote_reserved_ckb_amount",
                    "commitment_fee_rate",
                    "funding_fee_rate",
                    "max_num_of_accept_tlcs",
                ])?;

                let commitment_number = INITIAL_COMMITMENT_NUMBER;

                let channel_announcement_nonce = if public {
                    Some(state.get_channel_announcement_musig2_pubnonce())
                } else {
                    None
                };
                let accept_channel = AcceptChannel {
                    channel_id: *channel_id,
                    funding_amount: local_funding_amount,
                    shutdown_script: local_shutdown_script,
                    reserved_ckb_amount: local_reserved_ckb_amount,
                    max_tlc_value_in_flight: DEFAULT_MAX_TLC_VALUE_IN_FLIGHT,
                    max_num_of_accept_tlcs: DEFAULT_MAX_NUM_OF_ACCEPT_TLCS,
                    to_local_delay: *to_local_delay,
                    funding_pubkey: state.signer.funding_key.pubkey(),
                    revocation_basepoint: state.signer.revocation_base_key.pubkey(),
                    payment_basepoint: state.signer.payment_key.pubkey(),
                    min_tlc_value: DEFAULT_MIN_TLC_VALUE,
                    delayed_payment_basepoint: state.signer.delayed_payment_base_key.pubkey(),
                    tlc_basepoint: state.signer.tlc_base_key.pubkey(),
                    first_per_commitment_point: state
                        .signer
                        .get_commitment_point(commitment_number),
                    second_per_commitment_point: state
                        .signer
                        .get_commitment_point(commitment_number + 1),
                    channel_announcement_nonce,
                    next_local_nonce: state.get_local_musig2_pubnonce(),
                };

                let command = FiberMessageWithPeerId::new(
                    peer_id,
                    FiberMessage::accept_channel(accept_channel),
                );
                // TODO: maybe we should not use try_send here.
                self.network
                    .send_message(NetworkActorMessage::new_command(
                        NetworkActorCommand::SendFiberMessage(command),
                    ))
                    .expect(ASSUME_NETWORK_ACTOR_ALIVE);

                state.update_state(ChannelState::NegotiatingFunding(
                    NegotiatingFundingFlags::INIT_SENT,
                ));
                if let Some(sender) = channel_id_sender {
                    sender.send(state.get_id()).expect("Receive not dropped");
                }
                Ok(state)
            }
            ChannelInitializationParameter::OpenChannel(OpenChannelParameter {
                funding_amount,
                seed,
                public_channel_info,
                funding_udt_type_script,
                shutdown_script,
                channel_id_sender,
                commitment_fee_rate,
                funding_fee_rate,
                max_num_of_accept_tlcs,
                max_tlc_value_in_flight,
            }) => {
                let public = public_channel_info.is_some();
                let peer_id = self.get_remote_peer_id();
                info!("Trying to open a channel to {:?}", &peer_id);

                let commitment_fee_rate =
                    commitment_fee_rate.unwrap_or(DEFAULT_COMMITMENT_FEE_RATE);
                let funding_fee_rate = funding_fee_rate.unwrap_or(DEFAULT_FEE_RATE);

                let (funding_amount, reserved_ckb_amount) =
                    self.get_funding_and_reserved_amount(funding_amount, &funding_udt_type_script)?;

                let mut channel = ChannelActorState::new_outbound_channel(
                    public_channel_info,
                    &seed,
                    self.get_local_pubkey(),
                    self.get_remote_pubkey(),
                    funding_amount,
                    reserved_ckb_amount,
                    commitment_fee_rate,
                    funding_fee_rate,
                    funding_udt_type_script.clone(),
                    shutdown_script.clone(),
                    max_tlc_value_in_flight.unwrap_or(DEFAULT_MAX_TLC_VALUE_IN_FLIGHT),
                    max_num_of_accept_tlcs.unwrap_or(DEFAULT_MAX_NUM_OF_ACCEPT_TLCS),
                    LockTime::new(DEFAULT_TO_LOCAL_DELAY_BLOCKS),
                );

                channel.check_ckb_params(vec![
                    "commitment_fee_rate",
                    "funding_fee_rate",
                    "local_reserved_ckb_amount",
                    "max_num_of_accept_tlcs",
                ])?;

                let channel_flags = if public {
                    ChannelFlags::PUBLIC
                } else {
                    ChannelFlags::empty()
                };
                let channel_announcement_nonce = if public {
                    Some(channel.get_channel_announcement_musig2_pubnonce())
                } else {
                    None
                };
                let commitment_number = INITIAL_COMMITMENT_NUMBER;
                let message = FiberMessage::ChannelInitialization(OpenChannel {
                    chain_hash: get_chain_hash(),
                    channel_id: channel.get_id(),
                    funding_udt_type_script,
                    funding_amount: channel.to_local_amount,
                    shutdown_script,
                    reserved_ckb_amount: channel.local_reserved_ckb_amount,
                    funding_fee_rate,
                    commitment_fee_rate,
                    max_tlc_value_in_flight: channel.max_tlc_value_in_flight,
                    max_num_of_accept_tlcs: channel.max_num_of_accept_tlcs,
                    min_tlc_value: DEFAULT_MIN_TLC_VALUE,
                    to_local_delay: LockTime::new(DEFAULT_TO_LOCAL_DELAY_BLOCKS),
                    channel_flags,
                    first_per_commitment_point: channel
                        .signer
                        .get_commitment_point(commitment_number),
                    second_per_commitment_point: channel
                        .signer
                        .get_commitment_point(commitment_number + 1),
                    funding_pubkey: channel
                        .get_local_channel_parameters()
                        .pubkeys
                        .funding_pubkey,
                    revocation_basepoint: channel
                        .get_local_channel_parameters()
                        .pubkeys
                        .revocation_base_key,
                    payment_basepoint: channel
                        .get_local_channel_parameters()
                        .pubkeys
                        .payment_base_key,
                    delayed_payment_basepoint: channel
                        .get_local_channel_parameters()
                        .pubkeys
                        .delayed_payment_base_key,
                    tlc_basepoint: channel.get_local_channel_parameters().pubkeys.tlc_base_key,
                    next_local_nonce: channel.get_local_musig2_pubnonce(),
                    channel_announcement_nonce,
                });

                debug!(
                    "Created OpenChannel message to {:?}: {:?}",
                    &peer_id, &message
                );
                self.network
                    .send_message(NetworkActorMessage::new_command(
                        NetworkActorCommand::SendFiberMessage(FiberMessageWithPeerId {
                            peer_id: peer_id.clone(),
                            message,
                        }),
                    ))
                    .expect(ASSUME_NETWORK_ACTOR_ALIVE);
                // TODO: note that we can't actually guarantee that this OpenChannel message is sent here.
                // It is even possible that the peer_id is bogus, and we can't send a message to it.
                // We need some book-keeping service to remove all the OUR_INIT_SENT channels.
                channel.update_state(ChannelState::NegotiatingFunding(
                    NegotiatingFundingFlags::OUR_INIT_SENT,
                ));
                debug!(
                    "Channel to peer {:?} with id {:?} created",
                    &peer_id,
                    &channel.get_id()
                );

                channel_id_sender
                    .send(channel.get_id())
                    .expect("Receive not dropped");
                Ok(channel)
            }
            ChannelInitializationParameter::ReestablishChannel(channel_id) => {
                let mut channel = self
                    .store
                    .get_channel_actor_state(&channel_id)
                    .expect("channel should exist");
                channel.reestablishing = true;

                let reestablish_channel = ReestablishChannel {
                    channel_id,
                    local_commitment_number: channel.get_current_commitment_number(true),
                    remote_commitment_number: channel.get_current_commitment_number(false),
                };

                let command = FiberMessageWithPeerId::new(
                    self.get_remote_peer_id(),
                    FiberMessage::reestablish_channel(reestablish_channel),
                );

                self.network
                    .send_message(NetworkActorMessage::new_command(
                        NetworkActorCommand::SendFiberMessage(command),
                    ))
                    .expect(ASSUME_NETWORK_ACTOR_ALIVE);

                // If the channel is already ready, we should notify the network actor.
                // so that we update the network.outpoint_channel_map
                if matches!(channel.state, ChannelState::ChannelReady()) {
                    self.network
                        .send_message(NetworkActorMessage::new_event(
                            NetworkActorEvent::ChannelReady(
                                channel.get_id(),
                                channel.get_remote_peer_id(),
                                channel.get_funding_transaction_outpoint(),
                            ),
                        ))
                        .expect(ASSUME_NETWORK_ACTOR_ALIVE);
                }
                Ok(channel)
            }
        }
    }

    async fn handle(
        &self,
        myself: ActorRef<Self::Msg>,
        message: Self::Msg,
        state: &mut Self::State,
    ) -> Result<(), ActorProcessingErr> {
        match message {
            ChannelActorMessage::PeerMessage(message) => {
                if let Err(error) = self.handle_peer_message(state, message).await {
                    error!("Error while processing channel message: {:?}", error);
                }
            }
            ChannelActorMessage::Command(command) => {
                if let Err(err) = self.handle_command(state, command).await {
                    error!("Error while processing channel command: {:?}", err);
                }
            }
            ChannelActorMessage::Event(e) => {
                if let Err(err) = self.handle_event(&myself, state, e).await {
                    error!("Error while processing channel event: {:?}", err);
                }
            }
        }

        self.store.insert_channel_actor_state(state.clone());
        Ok(())
    }
}

#[derive(Copy, Clone, Debug, PartialEq, Eq, Serialize, Deserialize)]
pub struct CommitmentNumbers {
    pub local: u64,
    pub remote: u64,
}

impl Default for CommitmentNumbers {
    fn default() -> Self {
        Self::new()
    }
}

impl CommitmentNumbers {
    pub fn new() -> Self {
        Self {
            local: INITIAL_COMMITMENT_NUMBER,
            remote: INITIAL_COMMITMENT_NUMBER,
        }
    }

    pub fn get_local(&self) -> u64 {
        self.local
    }

    pub fn get_remote(&self) -> u64 {
        self.remote
    }

    pub fn increment_local(&mut self) {
        self.local += 1;
    }

    pub fn increment_remote(&mut self) {
        self.remote += 1;
    }

    pub fn flip(&self) -> Self {
        Self {
            local: self.remote,
            remote: self.local,
        }
    }
}

#[derive(Copy, Clone, Debug, Serialize, Deserialize)]
pub struct TLCIds {
    pub offering: u64,
    pub received: u64,
}

impl Default for TLCIds {
    fn default() -> Self {
        Self::new()
    }
}

impl TLCIds {
    pub fn new() -> Self {
        Self {
            offering: 0,
            received: 0,
        }
    }

    pub fn get_next_offering(&self) -> u64 {
        self.offering
    }

    pub fn get_next_received(&self) -> u64 {
        self.received
    }

    pub fn increment_offering(&mut self) {
        self.offering += 1;
    }

    pub fn increment_received(&mut self) {
        self.received += 1;
    }
}

#[derive(Copy, Clone, Debug, PartialEq, Eq, Serialize, Deserialize, PartialOrd, Ord)]
pub enum TLCId {
    Offered(u64),
    Received(u64),
}

impl From<TLCId> for u64 {
    fn from(id: TLCId) -> u64 {
        match id {
            TLCId::Offered(id) => id,
            TLCId::Received(id) => id,
        }
    }
}

impl TLCId {
    pub fn is_offered(&self) -> bool {
        matches!(self, TLCId::Offered(_))
    }

    pub fn is_received(&self) -> bool {
        !self.is_offered()
    }

    pub fn flip(&self) -> Self {
        match self {
            TLCId::Offered(id) => TLCId::Received(*id),
            TLCId::Received(id) => TLCId::Offered(*id),
        }
    }

    pub fn flip_mut(&mut self) {
        *self = self.flip();
    }
}

#[serde_as]
#[derive(Clone, Serialize, Deserialize)]
pub struct ChannelActorState {
    pub state: ChannelState,
    // The data below are only relevant if the channel is public.
    pub public_channel_info: Option<PublicChannelInfo>,

    // The local public key used to establish p2p network connection.
    pub local_pubkey: Pubkey,
    // The remote public key used to establish p2p network connection.
    pub remote_pubkey: Pubkey,

    pub id: Hash256,
    #[serde_as(as = "Option<EntityHex>")]
    pub funding_tx: Option<Transaction>,

    #[serde_as(as = "Option<EntityHex>")]
    pub funding_udt_type_script: Option<Script>,

    // Is this channel initially inbound?
    // An inbound channel is one where the counterparty is the funder of the channel.
    pub is_acceptor: bool,

    // TODO: consider transaction fee while building the commitment transaction.

    // The invariant here is that the sum of `to_local_amount` and `to_remote_amount`
    // should be equal to the total amount of the channel.
    // The changes of both `to_local_amount` and `to_remote_amount`
    // will always happen after a revoke_and_ack message is sent/received.
    // This means that while calculating the amounts for commitment transactions,
    // processing add_tlc command and messages, we need to take into account that
    // the amounts are not decremented/incremented yet.

    // The amount of CKB/UDT that we own in the channel.
    // This value will only change after we have resolved a tlc.
    pub to_local_amount: u128,
    // The amount of CKB/UDT that the remote owns in the channel.
    // This value will only change after we have resolved a tlc.
    pub to_remote_amount: u128,

    // these two amounts used to keep the minimal ckb amount for the two parties
    // TLC operations will not affect these two amounts, only used to keep the commitment transactions
    // to be valid, so that any party can close the channel at any time.
    // Note: the values are different for the UDT scenario
    pub local_reserved_ckb_amount: u64,
    pub remote_reserved_ckb_amount: u64,

    // The commitment fee rate is used to calculate the fee for the commitment transactions.
    // The side who want to submit the commitment transaction will pay fee
    pub commitment_fee_rate: u64,

    // The fee rate used for funding transaction, the initiator may set it as `funding_fee_rate` option,
    // if it's not set, DEFAULT_FEE_RATE will be used as default value, two sides will use the same fee rate
    pub funding_fee_rate: u64,

    // Signer is used to sign the commitment transactions.
    pub signer: InMemorySigner,

    // Cached channel parameter for easier of access.
    pub local_channel_parameters: ChannelParametersOneParty,

    // Commitment numbers that are used to derive keys.
    // This value is guaranteed to be 0 when channel is just created.
    pub commitment_numbers: CommitmentNumbers,

    // The maximum value can be in pending
    pub max_tlc_value_in_flight: u128,

    // The maximum number of tlcs that we can accept.
    pub max_num_of_accept_tlcs: u64,

    // Below are fields that are only usable after the channel is funded,
    // (or at some point of the state).

    // The id of next offering/received tlc, must increment by 1 for each new tlc.
    pub tlc_ids: TLCIds,

    // BtreeMap of tlc ids to pending tlcs.
    // serde_as is required for serde to json, as json requires keys to be strings.
    // See https://stackoverflow.com/questions/51276896/how-do-i-use-serde-to-serialize-a-hashmap-with-structs-as-keys-to-json
    #[serde_as(as = "Vec<(_, _)>")]
    pub tlcs: BTreeMap<TLCId, DetailedTLCInfo>,

    // The remote and local lock script for close channel, they are setup during the channel establishment.
    #[serde_as(as = "Option<EntityHex>")]
    pub remote_shutdown_script: Option<Script>,
    #[serde_as(as = "Option<EntityHex>")]
    pub local_shutdown_script: Option<Script>,

    pub previous_remote_nonce: Option<PubNonce>,
    pub remote_nonce: Option<PubNonce>,

    // The latest commitment transaction we're holding
    #[serde_as(as = "Option<EntityHex>")]
    pub latest_commitment_transaction: Option<Transaction>,

    // All the commitment point that are sent from the counterparty.
    // We need to save all these points to derive the keys for the commitment transactions.
    pub remote_commitment_points: Vec<Pubkey>,
    pub remote_channel_parameters: Option<ChannelParametersOneParty>,

    // The shutdown info for both local and remote, they are setup by the shutdown command or message.
    pub local_shutdown_info: Option<ShutdownInfo>,
    pub remote_shutdown_info: Option<ShutdownInfo>,

    // A flag to indicate whether the channel is reestablishing, we won't process any messages until the channel is reestablished.
    pub reestablishing: bool,

    pub created_at: SystemTime,
}

#[serde_as]
#[derive(Clone, Serialize, Deserialize)]
pub struct ShutdownInfo {
    #[serde_as(as = "EntityHex")]
    pub close_script: Script,
    pub fee_rate: u64,
    pub signature: Option<PartialSignature>,
}

// This struct holds the channel information that are only relevant when the channel
// is public. The information includes signatures to the channel announcement message,
// our config for the channel that will be published to the network (via ChannelUpdate).
// For ChannelUpdate config, only information on our side are saved here because we have no
// control to the config on the counterparty side. And they will publish
// the config to the network via another ChannelUpdate message.
#[derive(Default, Clone, Debug, Serialize, Deserialize)]
pub struct PublicChannelInfo {
    // The fee rate for tlc transfers. We only have these values set when
    // this is a public channel. Both sides may set this value differently.
    // This is a fee that is paid by the sender of the tlc.
    // The detailed calculation for the fee of forwarding tlcs is
    // `fee = round_above(tlc_fee_proportional_millionths * tlc_value / 1,000,000)`.
    // TODO: consider this value while building the commitment transaction.
    pub tlc_fee_proportional_millionths: Option<u128>,
    // Max/min value of the tlc that we will accept.
    pub tlc_max_value: Option<u128>,
    pub tlc_min_value: Option<u128>,
    // The locktime expiry delta. This is the number of blocks that the locktime.
    pub tlc_locktime_expiry_delta: Option<u64>,

    // Channel announcement signatures, may be empty for private channel.
    pub local_channel_announcement_signature: Option<(EcdsaSignature, PartialSignature)>,
    pub remote_channel_announcement_signature: Option<(EcdsaSignature, PartialSignature)>,
    pub remote_channel_announcement_nonce: Option<PubNonce>,

    pub channel_announcement: Option<ChannelAnnouncement>,
}

impl PublicChannelInfo {
    pub fn new(
        tlc_locktime_expiry_delta: u64,
        tlc_min_value: u128,
        tlc_max_value: u128,
        tlc_fee_proportional_millionths: u128,
    ) -> Self {
        Self {
            tlc_fee_proportional_millionths: Some(tlc_fee_proportional_millionths),
            tlc_max_value: Some(tlc_max_value),
            tlc_min_value: Some(tlc_min_value),
            tlc_locktime_expiry_delta: Some(tlc_locktime_expiry_delta),
            ..Default::default()
        }
    }
}

#[derive(PartialEq, Eq, Clone, Debug)]
pub struct ClosedChannel {}

#[derive(Debug)]
pub enum ChannelEvent {
    PeerDisconnected,
    FundingTransactionConfirmed,
    CommitmentTransactionConfirmed,
    ClosingTransactionConfirmed,
}

pub type ProcessingChannelResult = Result<(), ProcessingChannelError>;

#[derive(Error, Debug)]
pub enum ProcessingChannelError {
    #[error("Invalid state: {0}")]
    InvalidState(String),
    #[error("Repeated processing message: {0}")]
    RepeatedProcessing(String),
    #[error("Invalid parameter: {0}")]
    InvalidParameter(String),
    #[error("Failed to spawn actor: {0}")]
    SpawnErr(#[from] SpawnErr),
    #[error("Musig2 VerifyError: {0}")]
    Musig2VerifyError(#[from] VerifyError),
    #[error("Musig2 SigningError: {0}")]
    Musig2SigningError(#[from] SigningError),
    #[error("Failed to peel onion packet: {0}")]
    PeelingOnionPacketError(String),
    #[error("The amount in the HTLC is not expected")]
    FinalIncorrectHTLCAmount,
    #[error("The tlc number exceed limit of this channel")]
    TlcNumberExceedLimit,
    #[error("The tlc flight value exceed limit of this channel")]
    TlcValueInflightExceedLimit,
    #[error("The tlc amount below minimal")]
    TlcAmountIsTooLow,
}

bitflags! {
    #[derive(Copy, Clone, Debug, PartialEq, Eq, Serialize, Deserialize)]
    #[serde(transparent)]
    pub struct ChannelFlags: u8 {
        const PUBLIC = 1;
    }

    #[derive(Copy, Clone, Debug, PartialEq, Eq, Serialize, Deserialize)]
    #[serde(transparent)]
    pub struct NegotiatingFundingFlags: u32 {
        const OUR_INIT_SENT = 1;
        const THEIR_INIT_SENT = 1 << 1;
        const INIT_SENT = NegotiatingFundingFlags::OUR_INIT_SENT.bits() | NegotiatingFundingFlags::THEIR_INIT_SENT.bits();
    }

    #[derive(Copy, Clone, Debug, PartialEq, Eq, Serialize, Deserialize)]
    #[serde(transparent)]
    pub struct CollaboratingFundingTxFlags: u32 {
        const AWAITING_REMOTE_TX_COLLABORATION_MSG = 1;
        const PREPARING_LOCAL_TX_COLLABORATION_MSG = 1 << 1;
        const OUR_TX_COMPLETE_SENT = 1 << 2;
        const THEIR_TX_COMPLETE_SENT = 1 << 3;
        const COLLABRATION_COMPLETED = CollaboratingFundingTxFlags::OUR_TX_COMPLETE_SENT.bits() | CollaboratingFundingTxFlags::THEIR_TX_COMPLETE_SENT.bits();
    }

    #[derive(Copy, Clone, Debug, PartialEq, Eq, Serialize, Deserialize)]
    #[serde(transparent)]
    pub struct SigningCommitmentFlags: u32 {
        const OUR_COMMITMENT_SIGNED_SENT = 1;
        const THEIR_COMMITMENT_SIGNED_SENT = 1 << 1;
        const COMMITMENT_SIGNED_SENT = SigningCommitmentFlags::OUR_COMMITMENT_SIGNED_SENT.bits() | SigningCommitmentFlags::THEIR_COMMITMENT_SIGNED_SENT.bits();
    }

    #[derive(Copy, Clone, Debug, PartialEq, Eq, Serialize, Deserialize)]
    #[serde(transparent)]
    pub struct AwaitingTxSignaturesFlags: u32 {
        const OUR_TX_SIGNATURES_SENT = 1;
        const THEIR_TX_SIGNATURES_SENT = 1 << 1;
        const TX_SIGNATURES_SENT = AwaitingTxSignaturesFlags::OUR_TX_SIGNATURES_SENT.bits() | AwaitingTxSignaturesFlags::THEIR_TX_SIGNATURES_SENT.bits();
    }

    #[derive(Copy, Clone, Debug, PartialEq, Eq, Serialize, Deserialize)]
    #[serde(transparent)]
    pub struct AwaitingChannelReadyFlags: u32 {
        const OUR_CHANNEL_READY = 1;
        const THEIR_CHANNEL_READY = 1 << 1;
        const CHANNEL_READY = AwaitingChannelReadyFlags::OUR_CHANNEL_READY.bits() | AwaitingChannelReadyFlags::THEIR_CHANNEL_READY.bits();
    }

    #[derive(Copy, Clone, Debug, PartialEq, Eq, Serialize, Deserialize)]
    #[serde(transparent)]
    pub struct ShuttingDownFlags: u32 {
        /// Indicates that we have sent a `shutdown` message.
        const OUR_SHUTDOWN_SENT = 1;
        /// Indicates that they have sent a `shutdown` message.
        const THEIR_SHUTDOWN_SENT = 1 << 1;
        /// Indicates that both we and they have sent `shutdown` messages,
        /// but some HTLCs are still pending to be resolved.
        const AWAITING_PENDING_TLCS = ShuttingDownFlags::OUR_SHUTDOWN_SENT.bits() | ShuttingDownFlags::THEIR_SHUTDOWN_SENT.bits();
        /// Indicates all pending HTLCs are resolved, and this channel will be dropped.
        const DROPPING_PENDING = 1 << 2;
        /// Indicates we have submitted a commitment transaction, waiting for confirmation
        const WAITING_COMMITMENT_CONFIRMATION = 1 << 3;
    }

    #[derive(Copy, Clone, Debug, PartialEq, Eq, Serialize, Deserialize)]
    #[serde(transparent)]
    pub struct CloseFlags: u32 {
        /// Indicates that channel is closed cooperatively.
        const COOPERATIVE = 1;
        /// Indicates that channel is closed uncooperatively, initiated by one party forcely.
        const UNCOOPERATIVE = 1 << 1;
    }
}

// Depending on the state of the channel, we may process the commitment_signed command differently.
// Below are all the channel state flags variants that we may encounter
// in normal commitment_signed processing flow.
#[derive(Debug)]
enum CommitmentSignedFlags {
    SigningCommitment(SigningCommitmentFlags),
    PendingShutdown(ShuttingDownFlags),
    ChannelReady(),
}

#[derive(Copy, Clone, Debug, PartialEq, Eq, Serialize, Deserialize)]
#[serde(
    rename_all = "SCREAMING_SNAKE_CASE",
    tag = "state_name",
    content = "state_flags"
)]
pub enum ChannelState {
    /// We are negotiating the parameters required for the channel prior to funding it.
    NegotiatingFunding(NegotiatingFundingFlags),
    /// We're collaborating with the other party on the funding transaction.
    CollaboratingFundingTx(CollaboratingFundingTxFlags),
    /// We have collaborated over the funding and are now waiting for CommitmentSigned messages.
    SigningCommitment(SigningCommitmentFlags),
    /// We've received and sent `commitment_signed` and are now waiting for both
    /// party to collaborate on creating a valid funding transaction.
    AwaitingTxSignatures(AwaitingTxSignaturesFlags),
    /// We've received/sent `funding_created` and `funding_signed` and are thus now waiting on the
    /// funding transaction to confirm.
    AwaitingChannelReady(AwaitingChannelReadyFlags),
    /// Both we and our counterparty consider the funding transaction confirmed and the channel is
    /// now operational.
    ChannelReady(),
    /// We've successfully negotiated a `closing_signed` dance. At this point, the `ChannelManager`
    /// is about to drop us, but we store this anyway.
    ShuttingDown(ShuttingDownFlags),
    /// This channel is closed.
    Closed(CloseFlags),
}

impl ChannelState {
    fn is_closed(&self) -> bool {
        matches!(self, ChannelState::Closed(_))
    }
}

pub fn new_channel_id_from_seed(seed: &[u8]) -> Hash256 {
    blake2b_256(seed).into()
}

fn derive_channel_id_from_revocation_keys(
    revocation_basepoint1: &Pubkey,
    revocation_basepoint2: &Pubkey,
) -> Hash256 {
    let local_revocation = revocation_basepoint1.0.serialize();
    let remote_revocation = revocation_basepoint2.0.serialize();
    let mut preimage = [local_revocation, remote_revocation];
    preimage.sort();
    new_channel_id_from_seed(&preimage.concat())
}

fn derive_temp_channel_id_from_revocation_key(revocation_basepoint: &Pubkey) -> Hash256 {
    let revocation = revocation_basepoint.0.serialize();
    let zero_point = [0; 33];
    let preimage = [zero_point, revocation].concat();
    new_channel_id_from_seed(&preimage)
}

pub fn get_commitment_secret(commitment_seed: &[u8; 32], commitment_number: u64) -> [u8; 32] {
    // Note that here, we hold the same assumption to bolts for commitment number,
    // i.e. this number should be in the range [0, 2^48).
    let mut res: [u8; 32] = *commitment_seed;
    for i in 0..48 {
        let bitpos = 47 - i;
        if commitment_number & (1 << bitpos) == (1 << bitpos) {
            res[bitpos / 8] ^= 1 << (bitpos & 7);
            res = blake2b_256(res);
        }
    }
    res
}

pub fn get_commitment_point(commitment_seed: &[u8; 32], commitment_number: u64) -> Pubkey {
    Privkey::from(&get_commitment_secret(commitment_seed, commitment_number)).pubkey()
}

impl From<&ChannelActorState> for Musig2SignContext {
    fn from(value: &ChannelActorState) -> Self {
        Musig2SignContext {
            key_agg_ctx: value.get_musig2_agg_context(),
            agg_nonce: value.get_musig2_agg_pubnonce(),
            seckey: value.signer.funding_key.clone(),
            secnonce: value.get_local_musig2_secnonce(),
        }
    }
}

impl From<&ChannelActorState> for Musig2VerifyContext {
    fn from(value: &ChannelActorState) -> Self {
        Musig2VerifyContext {
            key_agg_ctx: value.get_musig2_agg_context(),
            agg_nonce: value.get_musig2_agg_pubnonce(),
            pubkey: *value.get_remote_funding_pubkey(),
            pubnonce: value.get_remote_nonce().clone(),
        }
    }
}

impl From<(&ChannelActorState, bool)> for Musig2SignContext {
    fn from(value: (&ChannelActorState, bool)) -> Self {
        let (channel, local) = value;
        let local_pubkey = channel
            .get_local_channel_parameters()
            .pubkeys
            .funding_pubkey;
        let remote_pubkey = channel
            .get_remote_channel_parameters()
            .pubkeys
            .funding_pubkey;
        let pubkeys = if local {
            [local_pubkey, remote_pubkey]
        } else {
            [remote_pubkey, local_pubkey]
        };
        let key_agg_ctx = KeyAggContext::new(pubkeys).expect("Valid pubkeys");

        let local_nonce = channel.get_local_nonce();
        let remote_nonce = channel.get_remote_nonce();
        let nonces = if local {
            [local_nonce, remote_nonce]
        } else {
            [remote_nonce, local_nonce]
        };
        let agg_nonce = AggNonce::sum(nonces);

        Musig2SignContext {
            key_agg_ctx,
            agg_nonce,
            seckey: channel.signer.funding_key.clone(),
            secnonce: channel.get_local_musig2_secnonce(),
        }
    }
}

impl From<(&ChannelActorState, bool)> for Musig2VerifyContext {
    fn from(value: (&ChannelActorState, bool)) -> Self {
        let (channel, local) = value;
        let local_pubkey = channel
            .get_local_channel_parameters()
            .pubkeys
            .funding_pubkey;
        let remote_pubkey = channel
            .get_remote_channel_parameters()
            .pubkeys
            .funding_pubkey;
        let pubkeys = if local {
            [local_pubkey, remote_pubkey]
        } else {
            [remote_pubkey, local_pubkey]
        };
        let key_agg_ctx = KeyAggContext::new(pubkeys).expect("Valid pubkeys");

        let local_nonce = channel.get_local_nonce();
        let remote_nonce = channel.get_remote_nonce();
        let nonces = if local {
            [local_nonce, remote_nonce]
        } else {
            [remote_nonce, local_nonce]
        };
        let agg_nonce = AggNonce::sum(nonces);

        Musig2VerifyContext {
            key_agg_ctx,
            agg_nonce,
            pubkey: *channel.get_remote_funding_pubkey(),
            pubnonce: channel.get_remote_nonce(),
        }
    }
}

// Constructors for the channel actor state.
#[allow(clippy::too_many_arguments)]
impl ChannelActorState {
    pub fn is_public(&self) -> bool {
        self.public_channel_info.is_some()
    }

    pub async fn try_create_channel_announcement_message(
        &mut self,
        network: &ActorRef<NetworkActorMessage>,
    ) -> Option<ChannelAnnouncement> {
        if !self.is_public() {
            debug!("Ignoring non-public channel announcement");
            return None;
        }

        let channel_announcement = self.get_or_create_channel_announcement_message();
        if channel_announcement.is_signed() {
            return Some(channel_announcement.clone());
        }

        self.try_to_complete_channel_announcement_message(&channel_announcement, network)
            .await
    }

    pub fn get_unsigned_channel_update_message(&self) -> Option<ChannelUpdate> {
        let local_is_node1 = self.local_is_node1();
        let message_flags = if local_is_node1 { 0 } else { 1 };

        self.public_channel_info.as_ref().and_then(|info| {
            match (
                info.tlc_locktime_expiry_delta,
                info.tlc_min_value,
                info.tlc_max_value,
                info.tlc_fee_proportional_millionths,
            ) {
                (
                    Some(locktime_expiry_delta),
                    Some(min_value),
                    Some(max_value),
                    Some(fee_proportional_millionths),
                ) => Some(ChannelUpdate::new_unsigned(
                    Default::default(),
                    self.get_funding_transaction_outpoint(),
                    std::time::UNIX_EPOCH.elapsed().unwrap().as_secs(),
                    message_flags,
                    0,
                    locktime_expiry_delta,
                    min_value,
                    max_value,
                    fee_proportional_millionths,
                )),
                _ => {
                    warn!("Missing channel update parameters, cannot create channel update message: public_channel_info={:?}", info);
                    None
                }
            }
        })
    }

    pub fn new_inbound_channel<'a>(
        temp_channel_id: Hash256,
        public_channel_info: Option<PublicChannelInfo>,
        local_value: u128,
        local_reserved_ckb_amount: u64,
        commitment_fee_rate: u64,
        funding_fee_rate: u64,
        funding_udt_type_script: Option<Script>,
        seed: &[u8],
        local_pubkey: Pubkey,
        remote_pubkey: Pubkey,
        local_shutdown_script: Script,
        remote_shutdown_script: Script,
        remote_value: u128,
        remote_reserved_ckb_amount: u64,
        remote_delay: LockTime,
        remote_pubkeys: ChannelBasePublicKeys,
        remote_nonce: PubNonce,
        remote_channel_announcement_nonce: Option<PubNonce>,
        first_commitment_point: Pubkey,
        second_commitment_point: Pubkey,
        max_tlc_value_in_flight: u128,
        max_num_of_accept_tlcs: u64,
    ) -> Self {
        let signer = InMemorySigner::generate_from_seed(seed);
        let local_base_pubkeys = signer.get_base_public_keys();

        let channel_id = derive_channel_id_from_revocation_keys(
            &local_base_pubkeys.revocation_base_key,
            &remote_pubkeys.revocation_base_key,
        );

        debug!(
            "Generated channel id ({:?}) for temporary channel {:?}",
            &channel_id, &temp_channel_id,
        );

        let mut state = Self {
            state: ChannelState::NegotiatingFunding(NegotiatingFundingFlags::THEIR_INIT_SENT),
            public_channel_info,
            local_pubkey,
            remote_pubkey,
            funding_tx: None,
            is_acceptor: true,
            funding_udt_type_script,
            to_local_amount: local_value,
            to_remote_amount: remote_value,
            commitment_fee_rate,
            funding_fee_rate,
            id: channel_id,
            tlc_ids: Default::default(),
            tlcs: Default::default(),
            local_shutdown_script: Some(local_shutdown_script),
            local_channel_parameters: ChannelParametersOneParty {
                pubkeys: local_base_pubkeys,
                selected_contest_delay: remote_delay,
            },
            signer,
            remote_channel_parameters: Some(ChannelParametersOneParty {
                pubkeys: remote_pubkeys,
                selected_contest_delay: remote_delay,
            }),
            commitment_numbers: Default::default(),
            remote_shutdown_script: Some(remote_shutdown_script),
            previous_remote_nonce: None,
            remote_nonce: Some(remote_nonce),
            remote_commitment_points: vec![first_commitment_point, second_commitment_point],
            local_shutdown_info: None,
            remote_shutdown_info: None,
            local_reserved_ckb_amount,
            remote_reserved_ckb_amount,
            latest_commitment_transaction: None,
            max_tlc_value_in_flight,
            max_num_of_accept_tlcs,

            reestablishing: false,
            created_at: SystemTime::now(),
        };
        if let Some(nonce) = remote_channel_announcement_nonce {
            state.update_remote_channel_announcement_nonce(&nonce);
        }
        state
    }

    #[allow(clippy::too_many_arguments)]
    pub fn new_outbound_channel(
        public_channel_info: Option<PublicChannelInfo>,
        seed: &[u8],
        local_pubkey: Pubkey,
        remote_pubkey: Pubkey,
        value: u128,
        local_reserved_ckb_amount: u64,
        commitment_fee_rate: u64,
        funding_fee_rate: u64,
        funding_udt_type_script: Option<Script>,
        shutdown_script: Script,
        max_tlc_value_in_flight: u128,
        max_num_of_accept_tlcs: u64,
        to_local_delay: LockTime,
    ) -> Self {
        let signer = InMemorySigner::generate_from_seed(seed);
        let local_pubkeys = signer.get_base_public_keys();
        let temp_channel_id =
            derive_temp_channel_id_from_revocation_key(&local_pubkeys.revocation_base_key);
        Self {
            state: ChannelState::NegotiatingFunding(NegotiatingFundingFlags::empty()),
            public_channel_info,
            local_pubkey,
            remote_pubkey,
            funding_tx: None,
            funding_udt_type_script,
            is_acceptor: false,
            to_local_amount: value,
            to_remote_amount: 0,
            commitment_fee_rate,
            funding_fee_rate,
            id: temp_channel_id,
            tlc_ids: Default::default(),
            tlcs: Default::default(),
            signer,
            local_channel_parameters: ChannelParametersOneParty {
                pubkeys: local_pubkeys,
                selected_contest_delay: to_local_delay,
            },
            max_num_of_accept_tlcs,
            max_tlc_value_in_flight,
            remote_channel_parameters: None,
            previous_remote_nonce: None,
            remote_nonce: None,
            commitment_numbers: Default::default(),
            remote_commitment_points: vec![],
            local_shutdown_script: Some(shutdown_script),
            remote_shutdown_script: None,
            local_shutdown_info: None,
            remote_shutdown_info: None,
            local_reserved_ckb_amount,
            remote_reserved_ckb_amount: 0,
            latest_commitment_transaction: None,

            reestablishing: false,
            created_at: SystemTime::now(),
        }
    }

    fn check_reserved_ckb_amount(
        &self,
        field: &'static str,
        reserved_ckb_amount: u64,
    ) -> ProcessingChannelResult {
        let minimal_reserved_amount =
            default_minimal_ckb_amount(self.funding_udt_type_script.is_some());
        if reserved_ckb_amount < minimal_reserved_amount {
            return Err(ProcessingChannelError::InvalidParameter(format!(
                "The {} should be greater than {}",
                field, minimal_reserved_amount
            )));
        }
        Ok(())
    }

    fn check_ckb_params(&self, check_fields: Vec<&'static str>) -> ProcessingChannelResult {
        for field in check_fields {
            match field {
                "local_reserved_ckb_amount" => {
                    return self.check_reserved_ckb_amount(field, self.local_reserved_ckb_amount);
                }
                "remote_reserved_ckb_amount" => {
                    return self.check_reserved_ckb_amount(field, self.remote_reserved_ckb_amount);
                }
                "funding_fee_rate" => {
                    if self.funding_fee_rate < DEFAULT_FEE_RATE {
                        return Err(ProcessingChannelError::InvalidParameter(format!(
                            "Funding fee rate is less than {}",
                            DEFAULT_FEE_RATE,
                        )));
                    }
                }
                "commitment_fee_rate" => {
                    if self.commitment_fee_rate < DEFAULT_COMMITMENT_FEE_RATE {
                        return Err(ProcessingChannelError::InvalidParameter(format!(
                            "Commitment fee rate is less than {}",
                            DEFAULT_COMMITMENT_FEE_RATE,
                        )));
                    }

                    let commitment_fee = calculate_commitment_tx_fee(
                        self.commitment_fee_rate,
                        &self.funding_udt_type_script,
                    );

                    let expected_minimal_reserved_ckb_amount = commitment_fee * 2;
                    debug!(
                        "expected_minimal_reserved_ckb_amount: {}, reserved_ckb_amount: {}",
                        expected_minimal_reserved_ckb_amount, self.local_reserved_ckb_amount
                    );
                    if self.local_reserved_ckb_amount < expected_minimal_reserved_ckb_amount {
                        return Err(ProcessingChannelError::InvalidParameter(format!(
                        "Commitment fee rate is: {}, expect more CKB amount as reserved ckb amount expected to larger than {}, \
                        or you can set a lower commitment fee rate",
                        self.commitment_fee_rate, expected_minimal_reserved_ckb_amount
                    )));
                    }
                }
                "max_num_of_accept_tlcs" => {
                    if self.max_num_of_accept_tlcs > SYS_MAX_NUM_OF_ACCEPT_TLCS {
                        return Err(ProcessingChannelError::InvalidParameter(format!(
                            "Max accept tlcs does not exceed {}",
                            SYS_MAX_NUM_OF_ACCEPT_TLCS,
                        )));
                    }
                }
                _ => {
                    unimplemented!("Check field {} is not implemented", field);
                }
            }
        }
        Ok(())
    }

    fn check_shutdown_fee_rate(
        &self,
        fee_rate: FeeRate,
        close_script: &Script,
    ) -> ProcessingChannelResult {
        if fee_rate.as_u64() < self.commitment_fee_rate {
            return Err(ProcessingChannelError::InvalidParameter(format!(
                "Fee rate {} is less than commitment fee rate {}",
                fee_rate, self.commitment_fee_rate
            )));
        }

        let fee = calculate_shutdown_tx_fee(
            fee_rate.as_u64(),
            &self.funding_udt_type_script,
            (self.get_remote_shutdown_script(), close_script.clone()),
        );

        let available_max_fee = if self.funding_udt_type_script.is_none() {
            self.to_local_amount as u64 + self.local_reserved_ckb_amount - MIN_OCCUPIED_CAPACITY
        } else {
            self.local_reserved_ckb_amount - MIN_UDT_OCCUPIED_CAPACITY
        };
        debug!(
            "verify_shutdown_fee fee: {} available_max_fee: {}",
            fee, available_max_fee,
        );
        if fee > available_max_fee {
            return Err(ProcessingChannelError::InvalidParameter(format!(
                "Local balance is not enough to pay the fee, expect fee {} <= available_max_fee {}",
                fee, available_max_fee
            )));
        }
        Ok(())
    }

    pub fn get_local_balance(&self) -> u128 {
        self.to_local_amount
    }

    pub fn get_remote_balance(&self) -> u128 {
        self.to_remote_amount
    }

    pub fn get_offered_tlc_balance(&self) -> u128 {
        self.get_active_offered_tlcs(true)
            .map(|tlc| tlc.tlc.amount)
            .sum::<u128>()
    }

    pub fn get_received_tlc_balance(&self) -> u128 {
        self.get_active_received_tlcs(false)
            .map(|tlc| tlc.tlc.amount)
            .sum::<u128>()
    }

    pub fn get_created_at_in_microseconds(&self) -> u64 {
        self.created_at
            .duration_since(UNIX_EPOCH)
            .unwrap()
            .as_micros() as u64
    }

    pub fn is_closed(&self) -> bool {
        self.state.is_closed()
    }

    fn update_state(&mut self, new_state: ChannelState) {
        debug!(
            "Updating channel state from {:?} to {:?}",
            &self.state, &new_state
        );
        self.state = new_state;
    }

    fn local_is_node1(&self) -> bool {
        self.local_pubkey < self.remote_pubkey
    }

    fn get_or_create_channel_announcement_message(&mut self) -> ChannelAnnouncement {
        match self
            .public_channel_info
            .as_ref()
            .and_then(|state| state.channel_announcement.clone())
        {
            Some(x) => return x,
            _ => {}
        };

        let channel_outpoint = self.get_funding_transaction_outpoint();
        let capacity = if self.funding_udt_type_script.is_some() {
            self.to_local_amount + self.to_remote_amount
        } else {
            self.to_local_amount
                + self.to_remote_amount
                + self.local_reserved_ckb_amount as u128
                + self.remote_reserved_ckb_amount as u128
        };

        let (node1_id, node2_id) = if self.local_is_node1() {
            (self.local_pubkey, self.remote_pubkey)
        } else {
            (self.remote_pubkey, self.local_pubkey)
        };
        let channel_announcement = ChannelAnnouncement::new_unsigned(
            &node1_id,
            &node2_id,
            channel_outpoint,
            Default::default(),
            &self.get_funding_lock_script_xonly_key(),
            capacity,
            self.funding_udt_type_script.clone(),
        );
        self.public_channel_info
            .as_mut()
            .unwrap()
            .channel_announcement = Some(channel_announcement.clone());
        debug!(
            "Creating channel announcement for channel {:?}: {:?}",
            &self.get_id(),
            &channel_announcement,
        );
        channel_announcement
    }

    async fn try_to_complete_channel_announcement_message(
        &mut self,
        channel_announcement: &ChannelAnnouncement,
        network: &ActorRef<NetworkActorMessage>,
    ) -> Option<ChannelAnnouncement> {
        debug!(
            "Trying to complete channel announcement for channel {:?}: {:?}",
            &self.get_id(),
            channel_announcement,
        );
        let mut channel_announcement = channel_announcement.clone();

        let local_nonce = self
            .get_channel_announcement_musig2_secnonce()
            .public_nonce();
        debug!(
            "Local nonce: {:?}, remote nonce: {:?}, remote signatures: {:?}",
            &local_nonce,
            self.get_remote_channel_announcement_nonce(),
            self.get_remote_channel_announcement_signature()
        );
        let remote_nonce = self.get_remote_channel_announcement_nonce()?;
        let agg_nonce =
            AggNonce::sum(self.order_things_for_musig2(local_nonce, remote_nonce.clone()));

        let key_agg_ctx = self.get_musig2_agg_context();

        let message = channel_announcement.message_to_sign();

        let (local_node_signature, local_partial_signature) = self
            .get_or_create_local_channel_announcement_signature(
                remote_nonce.clone(),
                message,
                network,
            )
            .await;

        let (remote_node_signature, remote_partial_signature) =
            self.get_remote_channel_announcement_signature()?;

        debug!("Aggregating partial signatures for channel {:?}", &self.id);

        if self.local_is_node1() {
            channel_announcement.node1_signature = Some(local_node_signature);
            channel_announcement.node2_signature = Some(remote_node_signature);
        } else {
            channel_announcement.node1_signature = Some(remote_node_signature);
            channel_announcement.node2_signature = Some(local_node_signature);
        }

        let partial_signatures =
            self.order_things_for_musig2(local_partial_signature, remote_partial_signature);

        let signature =
            aggregate_partial_signatures(&key_agg_ctx, &agg_nonce, partial_signatures, message)
                .expect("aggregate partial signatures");

        channel_announcement.ckb_signature = Some(signature);

        self.public_channel_state_mut().channel_announcement = Some(channel_announcement.clone());

        Some(channel_announcement)
    }

    async fn get_or_create_local_channel_announcement_signature(
        &mut self,
        remote_nonce: PubNonce,
        message: [u8; 32],
        network: &ActorRef<NetworkActorMessage>,
    ) -> (EcdsaSignature, PartialSignature) {
        if let Some(local_channel_announcement_signature) = self
            .public_channel_info
            .as_ref()
            .and_then(|channel_info| channel_info.local_channel_announcement_signature.clone())
        {
            return local_channel_announcement_signature;
        }

        let local_secnonce = self.get_channel_announcement_musig2_secnonce();
        let local_nonce = local_secnonce.public_nonce();
        let agg_nonce = AggNonce::sum(self.order_things_for_musig2(local_nonce, remote_nonce));
        let key_agg_ctx = self.get_musig2_agg_context();
        let channel_id = self.get_id();
        let peer_id = self.get_remote_peer_id();
        let channel_outpoint = self.get_funding_transaction_outpoint();

        let partial_signature: PartialSignature = sign_partial(
            &key_agg_ctx,
            &self.signer.funding_key,
            local_secnonce,
            &agg_nonce,
            message,
        )
        .expect("Partial sign channel announcement");

        let node_signature = sign_network_message(network.clone(), message)
            .await
            .expect(ASSUME_NETWORK_ACTOR_ALIVE);
        network
            .send_message(NetworkActorMessage::new_command(
                NetworkActorCommand::SendFiberMessage(FiberMessageWithPeerId::new(
                    peer_id,
                    FiberMessage::announcement_signatures(AnnouncementSignatures {
                        channel_id,
                        channel_outpoint,
                        partial_signature,
                        node_signature: node_signature.clone(),
                    }),
                )),
            ))
            .expect(ASSUME_NETWORK_ACTOR_ALIVE);
        let result = (node_signature, partial_signature);
        self.public_channel_state_mut()
            .local_channel_announcement_signature = Some(result.clone());
        result
    }

    fn public_channel_state_mut(&mut self) -> &mut PublicChannelInfo {
        self.public_channel_info.as_mut().unwrap()
    }

    fn get_remote_channel_announcement_nonce(&self) -> Option<PubNonce> {
        self.public_channel_info
            .as_ref()
            .and_then(|state| state.remote_channel_announcement_nonce.clone())
    }

    fn update_remote_channel_announcement_nonce(&mut self, nonce: &PubNonce) {
        assert!(self.is_public());
        self.public_channel_state_mut()
            .remote_channel_announcement_nonce = Some(nonce.clone());
    }

    fn get_remote_channel_announcement_signature(
        &self,
    ) -> Option<(EcdsaSignature, PartialSignature)> {
        self.public_channel_info
            .as_ref()
            .and_then(|state| state.remote_channel_announcement_signature.clone())
    }

    fn update_remote_channel_announcement_signature(
        &mut self,
        ecdsa_signature: EcdsaSignature,
        partial_signatures: PartialSignature,
    ) {
        assert!(self.is_public());
        self.public_channel_info
            .as_mut()
            .unwrap()
            .remote_channel_announcement_signature = Some((ecdsa_signature, partial_signatures));
    }

    fn get_our_tlc_fee_proportional_millionths(&self) -> Option<u128> {
        self.public_channel_info
            .as_ref()
            .and_then(|state| state.tlc_fee_proportional_millionths)
    }

    fn update_our_tlc_fee_proportional_millionths(&mut self, fee: u128) -> bool {
        let old_fee = self.get_our_tlc_fee_proportional_millionths();
        match old_fee {
            Some(old_fee) if old_fee == fee => false,
            _ => {
                self.public_channel_state_mut()
                    .tlc_fee_proportional_millionths = Some(fee);
                true
            }
        }
    }

    fn get_our_tlc_max_value(&self) -> Option<u128> {
        self.public_channel_info
            .as_ref()
            .and_then(|state| state.tlc_max_value)
    }

    fn update_our_tlc_max_value(&mut self, value: u128) -> bool {
        let old_value = self.get_our_tlc_max_value();
        match old_value {
            Some(old_value) if old_value == value => false,
            _ => {
                self.public_channel_state_mut().tlc_max_value = Some(value);
                true
            }
        }
    }

    fn get_our_tlc_min_value(&self) -> Option<u128> {
        self.public_channel_info
            .as_ref()
            .and_then(|state| state.tlc_min_value)
    }

    fn update_our_tlc_min_value(&mut self, value: u128) -> bool {
        let old_value = self.get_our_tlc_min_value();
        match old_value {
            Some(old_value) if old_value == value => false,
            _ => {
                self.public_channel_state_mut().tlc_min_value = Some(value);
                true
            }
        }
    }

    fn get_our_locktime_expiry_delta(&self) -> Option<u64> {
        self.public_channel_info
            .as_ref()
            .and_then(|state| state.tlc_locktime_expiry_delta)
    }

    fn update_our_locktime_expiry_delta(&mut self, value: u64) -> bool {
        let old_value = self.get_our_locktime_expiry_delta();
        match old_value {
            Some(old_value) if old_value == value => false,
            _ => {
                self.public_channel_state_mut().tlc_locktime_expiry_delta = Some(value);
                true
            }
        }
    }

    // Send RevokeAndAck message to the counterparty, and update the
    // channel state accordingly.
    fn send_revoke_and_ack_message(&mut self, network: &ActorRef<NetworkActorMessage>) {
        let commitment_tx_fee =
            calculate_commitment_tx_fee(self.commitment_fee_rate, &self.funding_udt_type_script);
        let lock_script = self.get_remote_shutdown_script();
        let (output, output_data) = if let Some(udt_type_script) = &self.funding_udt_type_script {
            let capacity = self.local_reserved_ckb_amount + self.remote_reserved_ckb_amount
                - commitment_tx_fee;
            let output = CellOutput::new_builder()
                .lock(lock_script)
                .type_(Some(udt_type_script.clone()).pack())
                .capacity(capacity.pack())
                .build();

            let output_data = (self.to_local_amount + self.to_remote_amount)
                .to_le_bytes()
                .pack();
            (output, output_data)
        } else {
            let capacity =
                (self.to_local_amount + self.to_remote_amount) as u64 - commitment_tx_fee;
            let output = CellOutput::new_builder()
                .lock(lock_script)
                .capacity(capacity.pack())
                .build();
            let output_data = Bytes::default();
            (output, output_data)
        };

        let local_pubkey = self.get_local_channel_parameters().pubkeys.funding_pubkey;
        let remote_pubkey = self.get_remote_channel_parameters().pubkeys.funding_pubkey;
        let key_agg_ctx = KeyAggContext::new([remote_pubkey, local_pubkey]).expect("Valid pubkeys");

        let x_only_aggregated_pubkey = key_agg_ctx.aggregated_pubkey::<Point>().serialize_xonly();
        let delay_epoch = self.get_remote_channel_parameters().selected_contest_delay;
        let commitment_number = self.get_remote_commitment_number();
        let commitment_lock_script_args = [
            &blake2b_256(x_only_aggregated_pubkey)[0..20],
            (Since::from(delay_epoch).value()).to_le_bytes().as_slice(),
            commitment_number.to_be_bytes().as_slice(),
        ]
        .concat();

        let message = blake2b_256(
            [
                output.as_slice(),
                output_data.as_slice(),
                commitment_lock_script_args.as_slice(),
            ]
            .concat(),
        );
        let local_nonce = self.get_local_nonce();
        let remote_nonce = self.get_previous_remote_nonce();
        let nonces = [local_nonce, remote_nonce];
        let agg_nonce = AggNonce::sum(nonces);
        let sign_ctx = Musig2SignContext {
            key_agg_ctx,
            agg_nonce,
            seckey: self.signer.funding_key.clone(),
            secnonce: self.get_local_musig2_secnonce(),
        };
        let signature = sign_ctx.sign(message.as_slice()).expect("valid signature");

        // Note that we must update channel state here to update commitment number,
        // so that next step will obtain the correct commitmen point.
        self.update_state_on_raa_msg(false);
        let point = self.get_current_local_commitment_point();

        network
            .send_message(NetworkActorMessage::new_command(
                NetworkActorCommand::SendFiberMessage(FiberMessageWithPeerId::new(
                    self.get_remote_peer_id(),
                    FiberMessage::revoke_and_ack(RevokeAndAck {
                        channel_id: self.get_id(),
                        partial_signature: signature,
                        next_per_commitment_point: point,
                    }),
                )),
            ))
            .expect(ASSUME_NETWORK_ACTOR_ALIVE);
    }

    fn get_tlcs_for_settle_down(&self) -> Vec<DetailedTLCInfo> {
        self.tlcs
            .values()
            .filter(|tlc| {
                !tlc.is_offered() && tlc.creation_confirmed_at.is_some() && tlc.removed_at.is_none()
            })
            .cloned()
            .collect()
    }

    // After sending or receiving a RevokeAndAck message, all messages before
    // are considered confirmed by both parties. These messages include
    // AddTlc and RemoveTlc to operate on TLCs.
    // Update state on revoke and ack message received on sent.
    // This may fill in the creation_confirmed_at and removal_confirmed_at fields
    // of the tlcs. And update the to_local_amount and to_remote_amount.
    fn update_state_on_raa_msg(&mut self, is_received: bool) {
        if is_received {
            self.increment_local_commitment_number();
        } else {
            self.increment_remote_commitment_number();
        }

        // If this revoke_and_ack message is received from the counterparty,
        // then we should be operating on remote commitment numbers.
        let commitment_numbers = self.get_current_commitment_numbers();

        let (mut to_local_amount, mut to_remote_amount) =
            (self.to_local_amount, self.to_remote_amount);

        debug!("Updating local state on revoke_and_ack message {}, current commitment number: {:?}, to_local_amount: {}, to_remote_amount: {}",
            if is_received { "received" } else { "sent" }, commitment_numbers, to_local_amount, to_remote_amount);

        self.tlcs.values_mut().for_each(|tlc| {
            if tlc.removal_confirmed_at.is_some() {
                return;
            }

            let amount = tlc.tlc.amount;
            // This tlc has not been committed yet.
            if tlc.creation_confirmed_at.is_none() {
                debug!(
                    "Setting local_committed_at for tlc {:?} to commitment number {:?}",
                    tlc.tlc.id, commitment_numbers
                );
                tlc.creation_confirmed_at = Some(commitment_numbers);
            }
            match (tlc.removed_at.clone(), tlc.removal_confirmed_at) {
                (Some((_removed_at, reason)), None) => {
                    tlc.removal_confirmed_at = Some(commitment_numbers);
                     match reason {
                        RemoveTlcReason::RemoveTlcFulfill(_)  => {
                            if tlc.is_offered(){
                                to_local_amount -= amount;
                                to_remote_amount += amount;
                            } else {
                                to_local_amount += amount;
                                to_remote_amount -= amount;
                            };
                            debug!(
                                "Updated local amount to {} and remote amount to {} by removing fulfilled tlc {:?} from channel {:?} with reason {:?}",
                                to_local_amount, to_remote_amount, tlc.tlc.id, self.id, reason
                            );
                        },
                        RemoveTlcReason::RemoveTlcFail(_) => {
                            debug!("Removing failed tlc {:?} from channel {:?} with reason {:?}", tlc.tlc.id, self.id, reason);
                        },
                    };
                    debug!(
                        "Setting removal_confirmed_at for tlc {:?} to commitment number {:?}",
                        tlc.tlc.id, commitment_numbers)
                }
                (Some((removed_at, reason)), Some(removal_confirmed_at)) => {
                    debug!(
                        "TLC {:?} is already removed with reason {:?} at commitment number {:?} and is confirmed at {:?}",
                        tlc.tlc.id, reason, removed_at, removal_confirmed_at
                    );
                }
                _ => {
                    debug!("Ignoring processing TLC {:?} as it is not removed yet", tlc.tlc.id);
                }
            }
        });
        self.to_local_amount = to_local_amount;
        self.to_remote_amount = to_remote_amount;
        debug!("Updated local state on revoke_and_ack message {}: current commitment number: {:?}, to_local_amount: {}, to_remote_amount: {}",
        if is_received { "received" } else { "sent" }, commitment_numbers, to_local_amount, to_remote_amount);
    }

    pub fn get_id(&self) -> Hash256 {
        self.id
    }

    pub fn get_local_peer_id(&self) -> PeerId {
        self.local_pubkey.tentacle_peer_id()
    }

    pub fn get_remote_peer_id(&self) -> PeerId {
        self.remote_pubkey.tentacle_peer_id()
    }

    pub fn get_local_secnonce(&self) -> SecNonce {
        self.signer
            .derive_musig2_nonce(self.get_local_commitment_number())
    }

    pub fn get_local_nonce(&self) -> PubNonce {
        self.get_local_secnonce().public_nonce()
    }

    pub fn get_next_local_secnonce(&self) -> SecNonce {
        self.signer
            .derive_musig2_nonce(self.get_next_commitment_number(true))
    }

    pub fn get_next_local_nonce(&self) -> PubNonce {
        self.get_next_local_secnonce().public_nonce()
    }

    pub fn get_remote_nonce(&self) -> PubNonce {
        self.remote_nonce.as_ref().unwrap().clone()
    }

    pub fn get_previous_remote_nonce(&self) -> PubNonce {
        self.previous_remote_nonce.as_ref().unwrap().clone()
    }

    pub fn get_current_commitment_numbers(&self) -> CommitmentNumbers {
        self.commitment_numbers
    }

    pub fn get_local_commitment_number(&self) -> u64 {
        self.commitment_numbers.get_local()
    }

    pub fn get_remote_commitment_number(&self) -> u64 {
        self.commitment_numbers.get_remote()
    }

    fn set_remote_commitment_number(&mut self, number: u64) {
        debug!(
            "Setting remote commitment number from {} to {}",
            self.commitment_numbers.remote, number
        );
        self.commitment_numbers.remote = number;
    }

    pub fn increment_local_commitment_number(&mut self) {
        debug!(
            "Incrementing local commitment number from {} to {}",
            self.get_local_commitment_number(),
            self.get_local_commitment_number() + 1
        );
        self.commitment_numbers.increment_local();
    }

    pub fn increment_remote_commitment_number(&mut self) {
        debug!(
            "Incrementing remote commitment number from {} to {}",
            self.get_remote_commitment_number(),
            self.get_remote_commitment_number() + 1
        );
        self.commitment_numbers.increment_remote();
    }

    pub fn get_current_commitment_number(&self, local: bool) -> u64 {
        if local {
            self.get_local_commitment_number()
        } else {
            self.get_remote_commitment_number()
        }
    }

    pub fn get_next_commitment_number(&self, local: bool) -> u64 {
        self.get_current_commitment_number(local) + 1
    }

    pub fn get_next_offering_tlc_id(&self) -> u64 {
        self.tlc_ids.get_next_offering()
    }

    pub fn get_next_received_tlc_id(&self) -> u64 {
        self.tlc_ids.get_next_received()
    }

    pub fn increment_next_offered_tlc_id(&mut self) {
        self.tlc_ids.increment_offering();
    }

    pub fn increment_next_received_tlc_id(&mut self) {
        self.tlc_ids.increment_received();
    }

    pub fn get_offered_tlc(&self, tlc_id: u64) -> Option<&DetailedTLCInfo> {
        self.tlcs.get(&TLCId::Offered(tlc_id))
    }

    pub fn get_received_tlc(&self, tlc_id: u64) -> Option<&DetailedTLCInfo> {
        self.tlcs.get(&TLCId::Received(tlc_id))
    }

    pub fn insert_tlc(&mut self, tlc: TLC) -> Result<DetailedTLCInfo, ProcessingChannelError> {
        let payment_hash = tlc.payment_hash;
        if let Some(tlc) = self
            .tlcs
            .values()
            .find(|tlc| tlc.tlc.payment_hash == payment_hash && tlc.removed_at.is_none())
        {
            return Err(ProcessingChannelError::InvalidParameter(format!(
                "Trying to insert tlc with duplicate payment hash {:?} with tlc {:?}",
                payment_hash, tlc
            )));
        }
        if let Some(current) = self.tlcs.get(&tlc.id) {
            if current.tlc == tlc {
                debug!(
                    "Repeated processing of AddTlcCommand with id {:?}: current tlc {:?}",
                    tlc.id, current,
                );
                return Ok(current.clone());
            } else {
                return Err(ProcessingChannelError::InvalidParameter(format!(
                        "Trying to insert different tlcs with identical id {:?}: current tlc {:?}, new tlc {:?}",
                        tlc.id, current, tlc
                    )));
            }
        };
        if tlc.amount == 0 {
            return Err(ProcessingChannelError::TlcAmountIsTooLow);
        }
        if tlc.is_offered() {
            // TODO: We should actually also consider all our fulfilled tlcs here.
            // Because this is also the amount that we can actually spend.
            let sent_tlc_value = self.get_offered_tlc_balance();
            debug!("Value of local sent tlcs: {}", sent_tlc_value);
            debug_assert!(self.to_local_amount >= sent_tlc_value);
            // TODO: handle transaction fee here.
            if sent_tlc_value + tlc.amount > self.to_local_amount {
                return Err(ProcessingChannelError::InvalidParameter(format!(
                    "Adding tlc {:?} with amount {} exceeds local balance {}",
                    tlc.id,
                    tlc.amount,
                    self.to_local_amount - sent_tlc_value
                )));
            }
        } else {
            // TODO: We should actually also consider all their fulfilled tlcs here.
            // Because this is also the amount that we can actually spend.
            let received_tlc_value = self.get_received_tlc_balance();
            debug!("Value of remote received tlcs: {}", received_tlc_value);
            debug_assert!(self.to_remote_amount >= received_tlc_value);
            // TODO: handle transaction fee here.
            if received_tlc_value + tlc.amount > self.to_remote_amount {
                return Err(ProcessingChannelError::InvalidParameter(format!(
                    "Adding tlc {:?} with amount {} exceeds remote balance {}",
                    tlc.id,
                    tlc.amount,
                    self.to_remote_amount - received_tlc_value
                )));
            }
        }
        debug!(
            "Adding new tlc {:?} to channel {:?} with local balance {} and remote balance {}",
            &tlc,
            &self.get_id(),
            self.to_local_amount,
            self.to_remote_amount
        );
        let detailed_tlc = DetailedTLCInfo {
            tlc: tlc.clone(),
            created_at: self.get_current_commitment_numbers(),
            creation_confirmed_at: None,
            removed_at: None,
            removal_confirmed_at: None,
        };
        self.tlcs.insert(tlc.id, detailed_tlc.clone());
        if tlc.is_offered() {
            self.increment_next_offered_tlc_id();
        } else {
            self.increment_next_received_tlc_id();
        }
        Ok(detailed_tlc)
    }

    // Remove a tlc with a reason. If the tlc is removed, then the channel
    // balance will be updated accordingly. Otherwise, it is guaranteed that
    // the channel state is not updated.
    pub fn remove_tlc_with_reason(
        &mut self,
        tlc_id: TLCId,
        reason: &RemoveTlcReason,
    ) -> Result<DetailedTLCInfo, ProcessingChannelError> {
        let removed_at = self.get_current_commitment_numbers();

        let tlc = match self.tlcs.get_mut(&tlc_id) {
            None => {
                return Err(ProcessingChannelError::InvalidParameter(format!(
                    "Trying to remove non-existing tlc with id {:?}",
                    tlc_id
                )))
            }
            Some(current) => {
                match &current.removed_at {
                    Some((current_removed_at, current_remove_reason))
                        if current_remove_reason == reason && removed_at == *current_removed_at =>
                    {
                        debug!(
                            "Skipping removing of tlc {:?} as it is already removed at {:?} with the same reason {:?}", tlc_id, removed_at, reason
                        );
                        return Ok(current.clone());
                    }
                    Some((current_remove_reason, current_removed_at)) => {
                        return Err(ProcessingChannelError::InvalidParameter(
                            format!("Illegally removing the same tlc: {:?} was previously removed at {:?} for {:?}, and trying to remove it again at {:?} for {:?}",
                                tlc_id,  current_removed_at, reason, removed_at, current_remove_reason)));
                    }
                    None => {
                        debug!(
                            "Inserting remove reason {:?} at commitment number {:?} for tlc {:?} hash_algorithm: {:?}",
                            reason, removed_at, current, current.tlc.hash_algorithm
                        );
                        if let RemoveTlcReason::RemoveTlcFulfill(fulfill) = reason {
                            let filled_payment_hash: Hash256 = current
                                .tlc
                                .hash_algorithm
                                .hash(fulfill.payment_preimage)
                                .into();
                            if current.tlc.payment_hash != filled_payment_hash {
                                return Err(ProcessingChannelError::InvalidParameter(format!(
                                    "Preimage {:?} is hashed to {}, which does not match payment hash {:?}",
                                    fulfill.payment_preimage, filled_payment_hash, current.tlc.payment_hash,
                                )));
                            }
                        }
                    }
                };
                current.removed_at = Some((removed_at, reason.clone()));
                current
            }
        };
        Ok(tlc.clone())
    }

    pub fn get_local_channel_parameters(&self) -> &ChannelParametersOneParty {
        &self.local_channel_parameters
    }

    pub fn get_remote_channel_parameters(&self) -> &ChannelParametersOneParty {
        self.remote_channel_parameters.as_ref().unwrap()
    }

    pub fn get_funding_transaction(&self) -> &Transaction {
        self.funding_tx
            .as_ref()
            .expect("Funding transaction is present")
    }

    pub fn get_funding_transaction_outpoint(&self) -> OutPoint {
        let tx = self.get_funding_transaction();
        debug!(
            "Funding transaction lock args: {:?}",
            tx.raw().outputs().get(0).unwrap().lock().args()
        );
        // By convention, the funding tx output for the channel is the first output.
        OutPoint::new(tx.calc_tx_hash(), 0)
    }

    pub fn get_local_shutdown_script(&self) -> Script {
        self.local_shutdown_script
            .as_ref()
            .expect("local_shutdown_script should be set in current state")
            .clone()
    }

    pub fn get_remote_shutdown_script(&self) -> Script {
        self.remote_shutdown_script
            .as_ref()
            .expect("remote_shutdown_script should be set in current state")
            .clone()
    }

    fn get_local_commitment_point(&self, commitment_number: u64) -> Pubkey {
        let commitment_point = self.signer.get_commitment_point(commitment_number);
        debug!(
            "Obtained {}th local commitment point: {:?}",
            commitment_number, commitment_point
        );
        commitment_point
    }

    /// Get the counterparty commitment point for the given commitment number.
    fn get_remote_commitment_point(&self, commitment_number: u64) -> Pubkey {
        debug!("Getting remote commitment point #{}", commitment_number);
        let index = commitment_number as usize;
        let commitment_point = self.remote_commitment_points[index];
        debug!(
            "Obtained remote commitment point #{} (counting from 0) out of total {} commitment points: {:?}",
            index,
            self.remote_commitment_points.len(),
            commitment_point
        );
        commitment_point
    }

    fn get_current_local_commitment_point(&self) -> Pubkey {
        self.get_local_commitment_point(self.get_remote_commitment_number())
    }

    pub fn get_funding_lock_script_xonly_key(&self) -> XOnlyPublicKey {
        let pubkey: secp256k1::PublicKey = self.get_musig2_agg_context().aggregated_pubkey();
        pubkey.into()
    }

    pub fn get_funding_lock_script_xonly(&self) -> [u8; 32] {
        self.get_musig2_agg_context()
            .aggregated_pubkey::<Point>()
            .serialize_xonly()
    }

    pub fn get_funding_lock_script(&self) -> Script {
        let aggregated_pubkey = self.get_funding_lock_script_xonly();
        let pubkey_hash = blake2b_256(aggregated_pubkey);
        get_script_by_contract(Contract::FundingLock, &pubkey_hash[0..20])
    }

    pub fn get_funding_request(&self) -> FundingRequest {
        FundingRequest {
            script: self.get_funding_lock_script(),
            udt_type_script: self.funding_udt_type_script.clone(),
            local_amount: self.to_local_amount as u64,
            funding_fee_rate: self.funding_fee_rate,
            remote_amount: self.to_remote_amount as u64,
            local_reserved_ckb_amount: self.local_reserved_ckb_amount,
            remote_reserved_ckb_amount: self.remote_reserved_ckb_amount,
        }
    }

    pub fn get_musig2_agg_pubkey(&self) -> Pubkey {
        self.get_musig2_agg_context().aggregated_pubkey()
    }

    pub fn get_musig2_agg_context(&self) -> KeyAggContext {
        let local_pubkey = self.get_local_channel_parameters().pubkeys.funding_pubkey;
        let remote_pubkey = self.get_remote_channel_parameters().pubkeys.funding_pubkey;
        let keys = self.order_things_for_musig2(local_pubkey, remote_pubkey);
        KeyAggContext::new(keys).expect("Valid pubkeys")
    }

    pub fn get_channel_announcement_musig2_secnonce(&self) -> SecNonce {
        let seckey = blake2b_hash_with_salt(
            self.signer.musig2_base_nonce.as_ref(),
            b"channel_announcement".as_slice(),
        );
        SecNonce::build(seckey).build()
    }

    pub fn get_channel_announcement_musig2_pubnonce(&self) -> PubNonce {
        self.get_channel_announcement_musig2_secnonce()
            .public_nonce()
    }

    pub fn get_local_musig2_secnonce(&self) -> SecNonce {
        self.signer
            .derive_musig2_nonce(self.get_local_commitment_number())
    }

    pub fn get_local_musig2_pubnonce(&self) -> PubNonce {
        self.get_local_musig2_secnonce().public_nonce()
    }

    pub fn get_musig2_agg_pubnonce(&self) -> AggNonce {
        let local_nonce = self.get_local_nonce();
        let remote_nonce = self.get_remote_nonce();
        let nonces = self.order_things_for_musig2(local_nonce, remote_nonce);
        AggNonce::sum(nonces)
    }

    // The parameter `local_commitment` indicates whether we are building a local or remote
    // commitment. This field is used in some edge cases where we need to know whether we are
    // safe to include a TLC in the commitment transaction.
    // For example, if A sends a AddTlc to B, then A immediately sends a CommitmentSigned to B,
    // this CommitmentSigned message should be the commitment transaction that includes the TLC.
    // Now imagine while A sends CommitmentSigned to B, B also sends a CommitmentSigned message to A,
    // then to verify this CommitmentSigned message, A needs to determine whether to include
    // the TLC in the commitment transaction. Because it is possible that B has not received the
    // AddTlc message from A, so A should not include the TLC in the commitment transaction.
    fn should_tlc_be_included_in_commitment_tx(
        info: &DetailedTLCInfo,
        local_commitment: bool,
    ) -> bool {
        let DetailedTLCInfo {
            tlc,
            creation_confirmed_at,
            removed_at,
            removal_confirmed_at,
            ..
        } = info;
        {
            let am_i_sending_add_tlc_message = {
                if tlc.is_offered() {
                    local_commitment
                } else {
                    !local_commitment
                }
            };
            let am_i_sending_remove_tlc_message = !am_i_sending_add_tlc_message;
            match (removal_confirmed_at, removed_at, creation_confirmed_at) {
                (Some(_), _, _) => {
                    debug!(
                        "Not including TLC {:?} to commitment transction as it is already removed",
                        tlc.id
                    );
                    return false;
                }
                (_, Some(_), Some(_)) => {
                    debug!("Will only include TLC {:?} to commitment transaction if I am sending remove tlc message ({})", tlc.id,am_i_sending_remove_tlc_message);
                    return am_i_sending_remove_tlc_message;
                }
                (_, Some(_), None) => {
                    if info.is_fullfill_removed() {
                        panic!("TLC {:?} is fullfilled but not confirmed yet", info);
                    }
                    // This is a failed tlc, there is not `creation_confirmed_at` field means our peer does not inserted this tlc,
                    // and we should not include it in the commitment transaction.
                    return false;
                }
                (_, _, Some(n)) => {
                    debug!("Including TLC {:?} to commitment transaction because tlc confirmed at {:?}", tlc.id, n);
                    return true;
                }
                (None, None, None) => {
                    debug!("Will only include TLC {:?} to commitment transaction if I am sending add tlc message ({})", tlc.id, am_i_sending_add_tlc_message);
                    am_i_sending_add_tlc_message
                }
            }
        }
    }

    pub fn get_active_received_tlcs(
        &self,
        local_commitment: bool,
    ) -> impl Iterator<Item = &DetailedTLCInfo> {
        self.tlcs.values().filter(move |info| {
            Self::should_tlc_be_included_in_commitment_tx(info, local_commitment)
                && !info.is_offered()
        })
    }

    pub fn get_active_offered_tlcs(
        &self,
        local_commitment: bool,
    ) -> impl Iterator<Item = &DetailedTLCInfo> {
        self.tlcs.values().filter(move |info| {
            Self::should_tlc_be_included_in_commitment_tx(info, local_commitment)
                && info.is_offered()
        })
    }

    // Get the pubkeys for the tlc. Tlc pubkeys are the pubkeys held by each party
    // while this tlc was created (pubkeys are derived from the commitment number
    // when this tlc was created). The pubkeys returned here are sorted.
    // The offerer who offered this tlc will have the first pubkey, and the receiver
    // will have the second pubkey.
    // This tlc must have valid local_committed_at and remote_committed_at fields.
    pub fn get_tlc_pubkeys(&self, tlc: &DetailedTLCInfo, local: bool) -> (Pubkey, Pubkey) {
        debug!("Getting tlc pubkeys for tlc: {:?}", tlc);
        let is_offered = tlc.tlc.is_offered();
        let CommitmentNumbers {
            local: local_commitment_number,
            remote: remote_commitment_number,
        } = tlc.get_commitment_numbers(local);
        debug!(
            "Local commitment number: {}, remote commitment number: {}",
            local_commitment_number, remote_commitment_number
        );
        let local_pubkey = derive_tlc_pubkey(
            &self.get_local_channel_parameters().pubkeys.tlc_base_key,
            &self.get_local_commitment_point(remote_commitment_number),
        );
        let remote_pubkey = derive_tlc_pubkey(
            &self.get_remote_channel_parameters().pubkeys.tlc_base_key,
            &self.get_remote_commitment_point(local_commitment_number),
        );

        if is_offered {
            (local_pubkey, remote_pubkey)
        } else {
            (remote_pubkey, local_pubkey)
        }
    }

    pub fn get_active_received_tlc_with_pubkeys(
        &self,
        local: bool,
    ) -> impl Iterator<Item = (&DetailedTLCInfo, Pubkey, Pubkey)> {
        self.get_active_received_tlcs(local).map(move |tlc| {
            let (k1, k2) = self.get_tlc_pubkeys(tlc, local);
            (tlc, k1, k2)
        })
    }

    pub fn get_active_offered_tlc_with_pubkeys(
        &self,
        local: bool,
    ) -> impl Iterator<Item = (&DetailedTLCInfo, Pubkey, Pubkey)> {
        self.get_active_offered_tlcs(local).map(move |tlc| {
            let (k1, k2) = self.get_tlc_pubkeys(tlc, local);
            (tlc, k1, k2)
        })
    }

    fn get_active_htlcs(&self, local: bool) -> Vec<u8> {
        // Build a sorted array of TLC so that both party can generate the same commitment transaction.
        debug!("All tlcs: {:?}", self.tlcs);
        let tlcs = {
            let (mut received_tlcs, mut offered_tlcs) = (
                self.get_active_received_tlc_with_pubkeys(local)
                    .map(|(tlc, local, remote)| (tlc.clone(), local, remote))
                    .collect::<Vec<_>>(),
                self.get_active_offered_tlc_with_pubkeys(local)
                    .map(|(tlc, local, remote)| (tlc.clone(), local, remote))
                    .collect::<Vec<_>>(),
            );
            debug!("Received tlcs: {:?}", &received_tlcs);
            debug!("Offered tlcs: {:?}", &offered_tlcs);
            let (mut a, mut b) = if local {
                (received_tlcs, offered_tlcs)
            } else {
                for (tlc, _, _) in received_tlcs.iter_mut().chain(offered_tlcs.iter_mut()) {
                    // Need to flip these fields for the counterparty.
                    tlc.tlc.flip_mut();
                }
                (offered_tlcs, received_tlcs)
            };
            a.sort_by(|x, y| u64::from(x.0.tlc.id).cmp(&u64::from(y.0.tlc.id)));
            b.sort_by(|x, y| u64::from(x.0.tlc.id).cmp(&u64::from(y.0.tlc.id)));
            [a, b].concat()
        };
        debug!("Sorted tlcs: {:?}", &tlcs);
        if tlcs.is_empty() {
            Vec::new()
        } else {
            let mut result = vec![tlcs.len() as u8];
            for (tlc, local, remote) in tlcs {
                result.extend_from_slice(&tlc.tlc.get_htlc_type().to_le_bytes());
                result.extend_from_slice(&tlc.tlc.amount.to_le_bytes());
                result.extend_from_slice(&tlc.tlc.get_hash());
                result.extend_from_slice(&local.serialize());
                result.extend_from_slice(&remote.serialize());
                result.extend_from_slice(&Since::from(tlc.tlc.lock_time).value().to_le_bytes());
            }
            result
        }
    }

    fn any_tlc_pending(&self) -> bool {
        self.tlcs.values().any(|tlc| {
            tlc.creation_confirmed_at.is_none()
                || tlc.removal_confirmed_at.is_none()
                || tlc.removed_at.is_none()
        })
    }

    pub fn get_local_funding_pubkey(&self) -> &Pubkey {
        &self.get_local_channel_parameters().pubkeys.funding_pubkey
    }

    pub fn get_remote_funding_pubkey(&self) -> &Pubkey {
        &self.get_remote_channel_parameters().pubkeys.funding_pubkey
    }

    fn check_valid_to_auto_accept_shutdown(&self) -> bool {
        let Some(remote_fee_rate) = self.remote_shutdown_info.as_ref().map(|i| i.fee_rate) else {
            return false;
        };
        if remote_fee_rate < self.commitment_fee_rate {
            return false;
        }
        let fee = calculate_shutdown_tx_fee(
            remote_fee_rate,
            &self.funding_udt_type_script,
            (
                self.get_remote_shutdown_script(),
                self.get_local_shutdown_script(),
            ),
        );
        let remote_available_max_fee = if self.funding_udt_type_script.is_none() {
            self.to_remote_amount as u64 + self.remote_reserved_ckb_amount - MIN_OCCUPIED_CAPACITY
        } else {
            self.remote_reserved_ckb_amount - MIN_UDT_OCCUPIED_CAPACITY
        };
        return fee <= remote_available_max_fee;
    }

    pub fn check_for_tlc_update(&self, add_tlc_amount: Option<u128>) -> ProcessingChannelResult {
        match self.state {
            ChannelState::ChannelReady() | ChannelState::ShuttingDown(_) => {}
            _ => {
                return Err(ProcessingChannelError::InvalidState(format!(
                    "Invalid state {:?} for adding tlc",
                    self.state
                )))
            }
        }

        if let Some(add_amount) = add_tlc_amount {
            let active_tls_number = self.get_active_offered_tlcs(true).count()
                + self.get_active_received_tlcs(true).count();

            if active_tls_number as u64 + 1 > self.max_num_of_accept_tlcs {
                return Err(ProcessingChannelError::TlcNumberExceedLimit);
            }

            if self
                .get_active_received_tlcs(true)
                .chain(self.get_active_offered_tlcs(true))
                .fold(0_u128, |sum, tlc| sum + tlc.tlc.amount)
                + add_amount
                > self.max_tlc_value_in_flight
            {
                return Err(ProcessingChannelError::TlcValueInflightExceedLimit);
            }
        }
        Ok(())
    }

    pub fn create_outbounding_tlc(&self, command: AddTlcCommand) -> TLC {
        // TODO: we are filling the user command with a new id here.
        // The advantage of this is that we don't need to burden the users to
        // provide a next id for each tlc. The disadvantage is that users may
        // inadvertently click the same button twice, and we will process the same
        // twice, the frontend needs to prevent this kind of behaviour.
        // Is this what we want?
        let id = self.get_next_offering_tlc_id();
        assert!(
            self.get_offered_tlc(id).is_none(),
            "Must not have the same id in pending offered tlcs"
        );

        let preimage = command.preimage.unwrap_or(get_random_preimage());
        let payment_hash = command
            .payment_hash
            .unwrap_or_else(|| command.hash_algorithm.hash(preimage).into());

        TLC {
            id: TLCId::Offered(id),
            amount: command.amount,
            payment_hash,
            lock_time: command.expiry,
            payment_preimage: Some(preimage),
            hash_algorithm: command.hash_algorithm,
            onion_packet: command.onion_packet,
            previous_tlc: command
                .previous_tlc
                .map(|(channel_id, tlc_id)| (channel_id, TLCId::Received(tlc_id))),
        }
    }

    pub fn create_inbounding_tlc(
        &self,
        message: AddTlc,
        payment_preimage: Option<Hash256>,
    ) -> Result<TLC, ProcessingChannelError> {
        if self.get_received_tlc(message.tlc_id).is_some() {
            return Err(ProcessingChannelError::InvalidParameter(format!(
                "Trying to add tlc with existing id {:?}",
                message.tlc_id
            )));
        }
        if message.tlc_id != self.get_next_received_tlc_id() {
            return Err(ProcessingChannelError::InvalidParameter(format!(
                "Trying to add tlc with id {:?} while expecting id {:?}",
                message.tlc_id,
                self.get_next_received_tlc_id()
            )));
        }
        Ok(TLC {
            id: TLCId::Received(message.tlc_id),
            amount: message.amount,
            payment_hash: message.payment_hash,
            lock_time: message.expiry,
            payment_preimage,
            hash_algorithm: message.hash_algorithm,
            onion_packet: message.onion_packet,
            previous_tlc: None,
        })
    }

    pub fn create_witness_for_funding_cell(
        &self,
        signature: CompactSignature,
    ) -> [u8; FUNDING_CELL_WITNESS_LEN] {
        create_witness_for_funding_cell(self.get_funding_lock_script_xonly(), signature)
    }

    pub fn aggregate_partial_signatures_to_consume_funding_cell(
        &self,
        partial_signatures: [PartialSignature; 2],
        tx: &TransactionView,
    ) -> Result<TransactionView, ProcessingChannelError> {
        let funding_out_point = self.get_funding_transaction_outpoint();
        debug_assert_eq!(
            tx.input_pts_iter().next().as_ref(),
            Some(&funding_out_point),
            "The first input of the tx must be the funding cell outpoint"
        );

        let verify_ctx = Musig2VerifyContext::from(self);

        let signature = aggregate_partial_signatures_for_msg(
            tx.hash().as_slice(),
            verify_ctx,
            partial_signatures,
        )?;

        let witness = self.create_witness_for_funding_cell(signature);
        Ok(tx
            .as_advanced_builder()
            .set_witnesses(vec![witness.pack()])
            .build())
    }

    pub fn sign_tx_to_consume_funding_cell(
        &self,
        psct: &PartiallySignedCommitmentTransaction,
    ) -> Result<TransactionView, ProcessingChannelError> {
        let sign_ctx = Musig2SignContext::from(self);
        let signature2 = sign_ctx.sign(psct.commitment_tx.hash().as_slice())?;

        self.aggregate_partial_signatures_to_consume_funding_cell(
            [psct.funding_tx_partial_signature, signature2],
            &psct.commitment_tx,
        )
    }

    pub fn maybe_transition_to_shutdown(
        &mut self,
        network: &ActorRef<NetworkActorMessage>,
    ) -> ProcessingChannelResult {
        // This function will also be called when we resolve all pending tlcs.
        // If we are not in the ShuttingDown state, we should not do anything.
        let flags = match self.state {
            ChannelState::ShuttingDown(flags) => flags,
            _ => {
                return Ok(());
            }
        };

        if !flags.contains(ShuttingDownFlags::AWAITING_PENDING_TLCS) || self.any_tlc_pending() {
            debug!(
                "Will not shutdown the channel because we require all tlcs resolved and both parties sent the Shutdown message, current state: {:?}, pending tlcs: {:?}",
                &self.state,
                &self.tlcs
            );
            return Ok(());
        }

        debug!("All pending tlcs are resolved, transitioning to Shutdown state");
        self.update_state(ChannelState::ShuttingDown(
            flags | ShuttingDownFlags::DROPPING_PENDING,
        ));

        if self.local_shutdown_info.is_some() && self.remote_shutdown_info.is_some() {
            let shutdown_tx = self.build_shutdown_tx()?;
            let sign_ctx = Musig2SignContext::from(&*self);

            let local_shutdown_info = self.local_shutdown_info.as_mut().unwrap();
            let local_shutdown_signature = match local_shutdown_info.signature {
                Some(signature) => signature,
                None => {
                    let signature = sign_ctx.sign(shutdown_tx.hash().as_slice())?;
                    local_shutdown_info.signature = Some(signature);

                    network
                        .send_message(NetworkActorMessage::new_command(
                            NetworkActorCommand::SendFiberMessage(FiberMessageWithPeerId::new(
                                self.get_remote_peer_id(),
                                FiberMessage::closing_signed(ClosingSigned {
                                    partial_signature: signature,
                                    channel_id: self.get_id(),
                                }),
                            )),
                        ))
                        .expect(ASSUME_NETWORK_ACTOR_ALIVE);
                    signature
                }
            };

            if let Some(remote_shutdown_signature) =
                self.remote_shutdown_info.as_ref().unwrap().signature
            {
                let tx: TransactionView = self
                    .aggregate_partial_signatures_to_consume_funding_cell(
                        [local_shutdown_signature, remote_shutdown_signature],
                        &shutdown_tx,
                    )?;
                assert_eq!(
                    tx.data().serialized_size_in_block(),
                    shutdown_tx_size(
                        &self.funding_udt_type_script,
                        (
                            self.local_shutdown_script.clone().unwrap(),
                            self.remote_shutdown_script.clone().unwrap()
                        )
                    )
                );

                self.update_state(ChannelState::Closed(CloseFlags::COOPERATIVE));

                network
                    .send_message(NetworkActorMessage::new_event(
                        NetworkActorEvent::ClosingTransactionPending(
                            self.get_id(),
                            self.get_remote_peer_id(),
                            tx,
                        ),
                    ))
                    .expect(ASSUME_NETWORK_ACTOR_ALIVE);
            } else {
                debug!("We have sent our shutdown signature, waiting for counterparty's signature");
            }
        } else {
            debug!("Not ready to shutdown the channel, waiting for both parties to send the Shutdown message");
        }

        Ok(())
    }

    pub fn handle_accept_channel_message(
        &mut self,
        accept_channel: AcceptChannel,
    ) -> ProcessingChannelResult {
        if self.state != ChannelState::NegotiatingFunding(NegotiatingFundingFlags::OUR_INIT_SENT) {
            return Err(ProcessingChannelError::InvalidState(format!(
                "accepting a channel while in state {:?}, expecting NegotiatingFundingFlags::OUR_INIT_SENT",
                self.state
            )));
        }

        self.check_reserved_ckb_amount(
            "remote_reserved_ckb_amount",
            accept_channel.reserved_ckb_amount,
        )?;

        self.update_state(ChannelState::NegotiatingFunding(
            NegotiatingFundingFlags::INIT_SENT,
        ));

        self.to_remote_amount = accept_channel.funding_amount;
        self.remote_reserved_ckb_amount = accept_channel.reserved_ckb_amount;

        self.remote_nonce = Some(accept_channel.next_local_nonce.clone());
        let remote_pubkeys = (&accept_channel).into();
        self.remote_channel_parameters = Some(ChannelParametersOneParty {
            pubkeys: remote_pubkeys,
            selected_contest_delay: accept_channel.to_local_delay,
        });
        self.remote_commitment_points = vec![
            accept_channel.first_per_commitment_point,
            accept_channel.second_per_commitment_point,
        ];
        self.remote_shutdown_script = Some(accept_channel.shutdown_script.clone());

        match accept_channel.channel_announcement_nonce {
            Some(ref nonce) if self.is_public() => {
                debug!("Updating remote channel announcement nonce: {:?}", nonce);
                self.update_remote_channel_announcement_nonce(nonce);
            }
            None if !self.is_public() => {}
            _ => {
                return Err(ProcessingChannelError::InvalidParameter(format!(
                    "Must/Mustn't send announcement nonce if channel is public/private, nonce {:?}, channel is public: {}",
                    &accept_channel.channel_announcement_nonce, self.is_public()
                )));
            }
        }
        debug!(
            "Successfully processed AcceptChannel message {:?}",
            &accept_channel
        );
        Ok(())
    }

    // This is the dual of `handle_tx_collaboration_command`. Any logic error here is likely
    // to present in the other function as well.
    pub fn handle_tx_collaboration_msg(
        &mut self,
        msg: TxCollaborationMsg,
        network: &ActorRef<NetworkActorMessage>,
    ) -> ProcessingChannelResult {
        debug!("Processing tx collaboration message: {:?}", &msg);
        let is_complete_message = matches!(msg, TxCollaborationMsg::TxComplete(_));
        let is_waiting_for_remote = match self.state {
            ChannelState::CollaboratingFundingTx(flags) => {
                flags.contains(CollaboratingFundingTxFlags::AWAITING_REMOTE_TX_COLLABORATION_MSG)
            }
            _ => false,
        };
        let flags = match self.state {
            // Starting transaction collaboration
            ChannelState::NegotiatingFunding(NegotiatingFundingFlags::INIT_SENT)
                if !self.is_acceptor =>
            {
                return Err(ProcessingChannelError::InvalidState(
                    "Initiator received a tx collaboration message".to_string(),
                ));
            }
            ChannelState::NegotiatingFunding(_) => {
                debug!("Started negotiating funding tx collaboration, and transitioning from {:?} to CollaboratingFundingTx state", self.state);
                self.state =
                    ChannelState::CollaboratingFundingTx(CollaboratingFundingTxFlags::empty());
                CollaboratingFundingTxFlags::empty()
            }
            ChannelState::CollaboratingFundingTx(_)
                if !is_complete_message && !is_waiting_for_remote =>
            {
                return Err(ProcessingChannelError::InvalidState(format!(
                    "Trying to process message {:?} while in {:?} (should only receive non-complete message after sent response from peer)",
                    &msg, self.state
                )));
            }
            ChannelState::CollaboratingFundingTx(flags) => {
                if flags.contains(CollaboratingFundingTxFlags::THEIR_TX_COMPLETE_SENT) {
                    return Err(ProcessingChannelError::InvalidState(format!(
                        "Received a tx collaboration message {:?}, but we are already in the state {:?} where the remote has sent a complete message",
                        &msg, &self.state
                    )));
                }
                debug!(
                    "Processing tx collaboration message {:?} for state {:?}",
                    &msg, &self.state
                );
                flags
            }
            _ => {
                return Err(ProcessingChannelError::InvalidState(format!(
                    "Invalid tx collaboration message {:?} for state {:?}",
                    &msg, &self.state
                )));
            }
        };
        match msg {
            TxCollaborationMsg::TxUpdate(msg) => {
                // TODO check if the tx is valid.
                self.funding_tx = Some(msg.tx.clone());
                if self.is_tx_final(&msg.tx)? {
                    self.maybe_complete_tx_collaboration(msg.tx, network)?;
                } else {
                    network
                        .send_message(NetworkActorMessage::new_command(
                            NetworkActorCommand::UpdateChannelFunding(
                                self.get_id(),
                                msg.tx,
                                self.get_funding_request(),
                            ),
                        ))
                        .expect(ASSUME_NETWORK_ACTOR_ALIVE);
                    self.update_state(ChannelState::CollaboratingFundingTx(
                        CollaboratingFundingTxFlags::PREPARING_LOCAL_TX_COLLABORATION_MSG,
                    ));
                }
            }
            TxCollaborationMsg::TxComplete(_msg) => {
                self.check_tx_complete_preconditions()?;
                let flags = flags | CollaboratingFundingTxFlags::THEIR_TX_COMPLETE_SENT;
                self.update_state(ChannelState::CollaboratingFundingTx(flags));
                if flags.contains(CollaboratingFundingTxFlags::COLLABRATION_COMPLETED) {
                    // Notify outside observers.
                    network
                        .send_message(NetworkActorMessage::new_event(
                            NetworkActorEvent::NetworkServiceEvent(
                                NetworkServiceEvent::CommitmentSignaturePending(
                                    self.get_remote_peer_id(),
                                    self.get_id(),
                                    self.get_current_commitment_number(false),
                                ),
                            ),
                        ))
                        .expect(ASSUME_NETWORK_ACTOR_ALIVE);
                }
            }
        }
        Ok(())
    }

    pub fn handle_commitment_signed_message(
        &mut self,
        commitment_signed: CommitmentSigned,
        network: &ActorRef<NetworkActorMessage>,
    ) -> ProcessingChannelResult {
        let flags = match self.state {
            ChannelState::CollaboratingFundingTx(flags)
                if !flags.contains(CollaboratingFundingTxFlags::COLLABRATION_COMPLETED) =>
            {
                return Err(ProcessingChannelError::InvalidState(format!(
                    "Unable to process commitment_signed message in state {:?}, as collaboration is not completed yet.",
                    &self.state
                )));
            }
            ChannelState::CollaboratingFundingTx(_) => {
                debug!(
                    "Processing commitment_signed message in state {:?}",
                    &self.state
                );
                CommitmentSignedFlags::SigningCommitment(SigningCommitmentFlags::empty())
            }
            ChannelState::SigningCommitment(flags)
                if flags.contains(SigningCommitmentFlags::THEIR_COMMITMENT_SIGNED_SENT) =>
            {
                return Err(ProcessingChannelError::InvalidState(format!(
                    "Unable to process commitment_signed message in state {:?}, as we have already received our commitment_signed message.",
                    &self.state
                )));
            }
            ChannelState::SigningCommitment(flags) => {
                debug!(
                    "Processing commitment_signed message in state {:?}",
                    &self.state
                );
                CommitmentSignedFlags::SigningCommitment(flags)
            }
            ChannelState::ChannelReady() => {
                debug!("Processing commitment_signed message while channel ready");
                CommitmentSignedFlags::ChannelReady()
            }
            ChannelState::ShuttingDown(flags) => {
                if flags.contains(ShuttingDownFlags::AWAITING_PENDING_TLCS) {
                    debug!(
                        "Signing commitment transactions while shutdown is pending, current state {:?}",
                        &self.state
                    );
                    CommitmentSignedFlags::PendingShutdown(flags)
                } else {
                    return Err(ProcessingChannelError::InvalidState(format!(
                        "Unable to process commitment_signed message in shutdowning state with flags {:?}",
                        &flags
                    )));
                }
            }
            _ => {
                return Err(ProcessingChannelError::InvalidState(format!(
                    "Unable to send commitment signed message in state {:?}",
                    &self.state
                )));
            }
        };

        let tx = self.verify_and_complete_tx(
            commitment_signed.funding_tx_partial_signature,
            commitment_signed.commitment_tx_partial_signature,
        )?;
        // This is the commitment transaction that both parties signed,
        // can be broadcasted to the network if necessary
        let num = self.get_current_commitment_number(false);

        debug!(
            "Successfully handled commitment signed message: {:?}, tx: {:?}",
            &commitment_signed, &tx
        );

        // Notify outside observers.
        network
            .send_message(NetworkActorMessage::new_event(
                NetworkActorEvent::NetworkServiceEvent(
                    NetworkServiceEvent::RemoteCommitmentSigned(
                        self.get_remote_peer_id(),
                        self.get_id(),
                        num,
                        tx.clone(),
                    ),
                ),
            ))
            .expect(ASSUME_NETWORK_ACTOR_ALIVE);

        debug!(
            "Updating peer next remote nonce from {:?} to {:?}",
            self.get_remote_nonce(),
            &commitment_signed.next_local_nonce
        );
        self.previous_remote_nonce = self.remote_nonce.clone();
        self.remote_nonce = Some(commitment_signed.next_local_nonce);
        self.latest_commitment_transaction = Some(tx.data());
        match flags {
            CommitmentSignedFlags::SigningCommitment(flags) => {
                let flags = flags | SigningCommitmentFlags::THEIR_COMMITMENT_SIGNED_SENT;
                self.update_state(ChannelState::SigningCommitment(flags));
                self.maybe_transition_to_tx_signatures(flags, network)?;
            }
            CommitmentSignedFlags::ChannelReady() | CommitmentSignedFlags::PendingShutdown(_) => {
                self.send_revoke_and_ack_message(network);
                match flags {
                    CommitmentSignedFlags::ChannelReady() => {}
                    CommitmentSignedFlags::PendingShutdown(_) => {
                        // TODO: Handle error in the below function call.
                        // We've already updated our state, we should never fail here.
                        self.maybe_transition_to_shutdown(network)?;
                    }
                    _ => {
                        unreachable!(
                            "Invalid flags for commitment signed message, should have handled {:?}",
                            flags
                        );
                    }
                }
            }
        }
        Ok(())
    }

    pub fn maybe_transition_to_tx_signatures(
        &mut self,
        flags: SigningCommitmentFlags,
        network: &ActorRef<NetworkActorMessage>,
    ) -> ProcessingChannelResult {
        if flags.contains(SigningCommitmentFlags::COMMITMENT_SIGNED_SENT) {
            debug!("Commitment signed message sent by both sides, tranitioning to AwaitingTxSignatures state");
            self.update_state(ChannelState::AwaitingTxSignatures(
                AwaitingTxSignaturesFlags::empty(),
            ));
            if self.should_local_send_tx_signatures_first() {
                debug!("It is our turn to send tx_signatures, so we will do it now.");
                self.handle_tx_signatures(network, None)?;
            }
        }
        Ok(())
    }

    // TODO: currently witnesses in the tx_signatures molecule message are a list of bytes.
    // It is unclear how can we compose two partial sets witnesses into a complete
    // set of witnesses.
    pub fn handle_tx_signatures(
        &mut self,
        network: &ActorRef<NetworkActorMessage>,
        // If partial_witnesses is given, then it is the counterparty that send a message
        // to us, and we must combine them to make a full list of witnesses.
        // Otherwise, we are the one who is to start send the tx_signatures.
        // We can just create a partial set of witnesses, and sent them to the peer.
        partial_witnesses: Option<Vec<Vec<u8>>>,
    ) -> ProcessingChannelResult {
        let flags = match self.state {
            ChannelState::AwaitingTxSignatures(flags)
                if flags.contains(AwaitingTxSignaturesFlags::THEIR_TX_SIGNATURES_SENT)
                    && partial_witnesses.is_some() =>
            {
                return Err(ProcessingChannelError::RepeatedProcessing(format!(
                    "tx_signatures partial witnesses {:?}",
                    partial_witnesses.unwrap()
                )));
            }
            ChannelState::AwaitingTxSignatures(flags)
                if flags.contains(AwaitingTxSignaturesFlags::OUR_TX_SIGNATURES_SENT)
                    && partial_witnesses.is_none() =>
            {
                return Err(ProcessingChannelError::RepeatedProcessing(
                    "We have already sent our tx_signatures".to_string(),
                ));
            }
            ChannelState::SigningCommitment(flags)
                if flags.contains(SigningCommitmentFlags::COMMITMENT_SIGNED_SENT) =>
            {
                AwaitingTxSignaturesFlags::empty()
            }
            ChannelState::AwaitingTxSignatures(flags) => flags,
            _ => {
                return Err(ProcessingChannelError::InvalidState(format!(
                    "Unable to build and sign funding tx in state {:?}",
                    &self.state
                )));
            }
        };

        let flags = if partial_witnesses.is_some() {
            flags | AwaitingTxSignaturesFlags::THEIR_TX_SIGNATURES_SENT
        } else {
            flags | AwaitingTxSignaturesFlags::OUR_TX_SIGNATURES_SENT
        };
        self.update_state(ChannelState::AwaitingTxSignatures(flags));

        let funding_tx = self
            .funding_tx
            .clone()
            .ok_or(ProcessingChannelError::InvalidState(
                "Funding transaction is not present".to_string(),
            ))?;

        network
            .send_message(NetworkActorMessage::new_command(
                NetworkActorCommand::SignTx(
                    self.get_remote_peer_id(),
                    self.get_id(),
                    funding_tx,
                    partial_witnesses,
                ),
            ))
            .expect(ASSUME_NETWORK_ACTOR_ALIVE);
        let flags = flags | AwaitingTxSignaturesFlags::OUR_TX_SIGNATURES_SENT;
        self.update_state(ChannelState::AwaitingTxSignatures(flags));

        Ok(())
    }

    pub async fn maybe_broadcast_announcement_signatures(
        &mut self,
        network: &ActorRef<NetworkActorMessage>,
    ) {
        debug!("Running maybe_broadcast_announcement_signatures");
        if let Some(channel_annoucement) =
            self.try_create_channel_announcement_message(network).await
        {
            debug!(
                "Channel {:?} is ready, broadcasting channel announcement message {:?}",
                self.get_id(),
                &channel_annoucement,
            );

            network
                .send_message(NetworkActorMessage::new_command(
                    NetworkActorCommand::BroadcastMessage(
                        vec![self.get_remote_peer_id()],
                        FiberBroadcastMessage::ChannelAnnouncement(channel_annoucement),
                    ),
                ))
                .expect(ASSUME_NETWORK_ACTOR_ALIVE);

            self.broadcast_channel_update(network).await;
        }
    }

    pub async fn broadcast_channel_update(&mut self, network: &ActorRef<NetworkActorMessage>) {
        let mut channel_update = match self.get_unsigned_channel_update_message() {
            Some(message) => message,
            _ => {
                warn!("Failed to generate channel update message");
                return;
            }
        };

        debug!("Generated channel update message: {:?}", &channel_update);

        let node_signature =
            sign_network_message(network.clone(), channel_update.message_to_sign())
                .await
                .expect(ASSUME_NETWORK_ACTOR_ALIVE);

        channel_update.signature = Some(node_signature);

        debug!(
            "Broadcasting channel update message to peers: {:?}",
            &channel_update
        );

        network
            .send_message(NetworkActorMessage::new_command(
                NetworkActorCommand::BroadcastMessage(
                    vec![self.get_remote_peer_id()],
                    FiberBroadcastMessage::ChannelUpdate(channel_update),
                ),
            ))
            .expect(ASSUME_NETWORK_ACTOR_ALIVE);
    }

    pub async fn on_channel_ready(&mut self, network: &ActorRef<NetworkActorMessage>) {
        self.update_state(ChannelState::ChannelReady());
        self.increment_local_commitment_number();
        self.increment_remote_commitment_number();
        let peer_id = self.get_remote_peer_id();
        network
            .send_message(NetworkActorMessage::new_event(
                NetworkActorEvent::ChannelReady(
                    self.get_id(),
                    peer_id.clone(),
                    self.get_funding_transaction_outpoint(),
                ),
            ))
            .expect(ASSUME_NETWORK_ACTOR_ALIVE);
        self.maybe_broadcast_announcement_signatures(network).await;
    }

    pub fn append_remote_commitment_point(&mut self, commitment_point: Pubkey) {
        debug!(
            "Setting remote commitment point #{} (counting from 0)): {:?}",
            self.remote_commitment_points.len(),
            commitment_point
        );
        assert_eq!(
            self.remote_commitment_points.len() as u64,
            self.get_local_commitment_number()
        );
        self.remote_commitment_points.push(commitment_point);
    }

    pub fn handle_revoke_and_ack_message(
        &mut self,
        network: &ActorRef<NetworkActorMessage>,
        revoke_and_ack: RevokeAndAck,
    ) -> ProcessingChannelResult {
        let commitment_tx_fee =
            calculate_commitment_tx_fee(self.commitment_fee_rate, &self.funding_udt_type_script);
        let lock_script = self.get_local_shutdown_script();
        let (output, output_data) = if let Some(udt_type_script) = &self.funding_udt_type_script {
            let capacity = self.local_reserved_ckb_amount + self.remote_reserved_ckb_amount
                - commitment_tx_fee;
            let output = CellOutput::new_builder()
                .lock(lock_script)
                .type_(Some(udt_type_script.clone()).pack())
                .capacity(capacity.pack())
                .build();

            let output_data = (self.to_local_amount + self.to_remote_amount)
                .to_le_bytes()
                .pack();
            (output, output_data)
        } else {
            let capacity =
                (self.to_local_amount + self.to_remote_amount) as u64 - commitment_tx_fee;
            let output = CellOutput::new_builder()
                .lock(lock_script)
                .capacity(capacity.pack())
                .build();
            let output_data = Bytes::default();
            (output, output_data)
        };

        let local_pubkey = self.get_local_channel_parameters().pubkeys.funding_pubkey;
        let remote_pubkey = self.get_remote_channel_parameters().pubkeys.funding_pubkey;
        let key_agg_ctx = KeyAggContext::new([local_pubkey, remote_pubkey]).expect("Valid pubkeys");

        let x_only_aggregated_pubkey = key_agg_ctx.aggregated_pubkey::<Point>().serialize_xonly();
        let delay_epoch = self.get_local_channel_parameters().selected_contest_delay;
        let commitment_number = self.get_local_commitment_number();

        let commitment_lock_script_args = [
            &blake2b_256(x_only_aggregated_pubkey)[0..20],
            (Since::from(delay_epoch).value()).to_le_bytes().as_slice(),
            commitment_number.to_be_bytes().as_slice(),
        ]
        .concat();

        println!(
            "handle_revoke_and_ack_message commitment_lock_script_args: {:?}",
            commitment_lock_script_args
        );

        let message = blake2b_256(
            [
                output.as_slice(),
                output_data.as_slice(),
                commitment_lock_script_args.as_slice(),
            ]
            .concat(),
        );

        let local_nonce = self.get_local_nonce();
        let remote_nonce = self.get_remote_nonce();
        let nonces = [remote_nonce, local_nonce];
        let agg_nonce = AggNonce::sum(nonces);

        let verify_ctx = Musig2VerifyContext {
            key_agg_ctx: key_agg_ctx.clone(),
            agg_nonce: agg_nonce.clone(),
            pubkey: *self.get_remote_funding_pubkey(),
            pubnonce: self.get_remote_nonce(),
        };

        let RevokeAndAck {
            channel_id: _,
            partial_signature,
            next_per_commitment_point,
        } = revoke_and_ack;
        verify_ctx.verify(partial_signature, message.as_slice())?;

        let sign_ctx: Musig2SignContext = Musig2SignContext {
            key_agg_ctx,
            agg_nonce,
            seckey: self.signer.funding_key.clone(),
            secnonce: self.get_local_musig2_secnonce(),
        };
        let signature2 = sign_ctx.sign(message.as_slice())?;

        let aggregate_signature = aggregate_partial_signatures_for_msg(
            message.as_slice(),
            verify_ctx,
            [partial_signature, signature2],
        )?;

        self.update_state_on_raa_msg(true);
        self.append_remote_commitment_point(next_per_commitment_point);

        emit_service_event(
            network,
            NetworkServiceEvent::RevokeAndAckReceived(
                self.get_remote_peer_id(),
                self.get_id(),
                commitment_number,
                x_only_aggregated_pubkey,
                aggregate_signature,
                output,
                output_data,
            ),
        );
        Ok(())
    }

    fn handle_reestablish_channel_message(
        &mut self,
        reestablish_channel: &ReestablishChannel,
        network: &ActorRef<NetworkActorMessage>,
    ) -> ProcessingChannelResult {
        debug!(
            "Handling reestablish channel message: {:?}, our commitment_numbers {:?}",
            reestablish_channel, self.commitment_numbers,
        );
        self.reestablishing = false;
        match self.state {
            ChannelState::NegotiatingFunding(_flags) => {
                // TODO: in current implementation, we don't store the channel when we are in NegotiatingFunding state.
                // This is an unreachable state for reestablish channel message. we may need to handle this case in the future.
            }
            ChannelState::ChannelReady() => {
                let expected_local_commitment_number = self.get_local_commitment_number();
                let acutal_local_commitment_number = reestablish_channel.remote_commitment_number;
                if acutal_local_commitment_number == expected_local_commitment_number {
                    // resend AddTlc, RemoveTlc and CommitmentSigned messages if needed
                    let mut need_resend_commitment_signed = false;
                    for info in self.tlcs.values() {
                        if info.is_offered() {
                            if info.created_at.get_local() >= acutal_local_commitment_number
                                && info.creation_confirmed_at.is_none()
                            {
                                // resend AddTlc message
                                network
                                    .send_message(NetworkActorMessage::new_command(
                                        NetworkActorCommand::SendFiberMessage(
                                            FiberMessageWithPeerId::new(
                                                self.get_remote_peer_id(),
                                                FiberMessage::add_tlc(AddTlc {
                                                    channel_id: self.get_id(),
                                                    tlc_id: info.tlc.get_id(),
                                                    amount: info.tlc.amount,
                                                    payment_hash: info.tlc.payment_hash,
                                                    expiry: info.tlc.lock_time,
                                                    hash_algorithm: info.tlc.hash_algorithm,
                                                    onion_packet: info.tlc.onion_packet.clone(),
                                                }),
                                            ),
                                        ),
                                    ))
                                    .expect(ASSUME_NETWORK_ACTOR_ALIVE);

                                need_resend_commitment_signed = true;
                            }
                        } else if let Some((commitment_number, remove_reason)) = &info.removed_at {
                            if commitment_number.get_local() >= acutal_local_commitment_number {
                                // resend RemoveTlc message
                                network
                                    .send_message(NetworkActorMessage::new_command(
                                        NetworkActorCommand::SendFiberMessage(
                                            FiberMessageWithPeerId::new(
                                                self.get_remote_peer_id(),
                                                FiberMessage::remove_tlc(RemoveTlc {
                                                    channel_id: self.get_id(),
                                                    tlc_id: info.tlc.get_id(),
                                                    reason: remove_reason.clone(),
                                                }),
                                            ),
                                        ),
                                    ))
                                    .expect(ASSUME_NETWORK_ACTOR_ALIVE);

                                need_resend_commitment_signed = true;
                            }
                        }
                    }
                    if need_resend_commitment_signed {
                        debug!("Resend CommitmentSigned message");
                        network
                            .send_message(NetworkActorMessage::new_command(
                                NetworkActorCommand::ControlFiberChannel(ChannelCommandWithId {
                                    channel_id: self.get_id(),
                                    command: ChannelCommand::CommitmentSigned(),
                                }),
                            ))
                            .expect(ASSUME_NETWORK_ACTOR_ALIVE);
                    }
                } else if acutal_local_commitment_number == expected_local_commitment_number + 1 {
                    // wait for remote to resend the RevokeAndAck message, do nothing here
                } else {
                    // unreachable state, just log an error for potential bugs
                    error!(
                        "Reestablish channel message with invalid local commitment number: expected {}, actual {}",
                        expected_local_commitment_number, acutal_local_commitment_number
                    );
                }

                let expected_remote_commitment_number = self.get_remote_commitment_number();
                let acutal_remote_commitment_number = reestablish_channel.local_commitment_number;
                if expected_remote_commitment_number == acutal_remote_commitment_number {
                    // synced with remote, do nothing
                } else if expected_remote_commitment_number == acutal_remote_commitment_number + 1 {
                    // Resetting our remote commitment number to the actual remote commitment number
                    // and resend the RevokeAndAck message.
                    self.set_remote_commitment_number(acutal_remote_commitment_number);
                    self.send_revoke_and_ack_message(network);
                } else {
                    // unreachable state, just log an error for potential bugs
                    error!(
                        "Reestablish channel message with invalid remote commitment number: expected {}, actual {}",
                        expected_remote_commitment_number, acutal_remote_commitment_number
                    );
                }
            }
            _ => {
                // TODO: @quake we need to handle other states.
                warn!(
                    "Unhandled reestablish channel message in state {:?}",
                    &self.state
                );
            }
        }
        Ok(())
    }

    pub fn is_tx_final(&self, tx: &Transaction) -> Result<bool, ProcessingChannelError> {
        // TODO: check if the tx is valid
        let tx = tx.clone().into_view();

        let first_output = tx
            .outputs()
            .get(0)
            .ok_or(ProcessingChannelError::InvalidParameter(
                "Funding transaction should have at least one output".to_string(),
            ))?;

        if first_output.lock() != self.get_funding_lock_script() {
            return Err(ProcessingChannelError::InvalidState(
                "Invalid funding transation lock script".to_string(),
            ));
        }

        let current_capacity: u64 = first_output.capacity().unpack();

        // make sure both parties have paid the reserved ckb amount
        if current_capacity <= self.local_reserved_ckb_amount
            || current_capacity <= self.remote_reserved_ckb_amount
        {
            return Ok(false);
        }

        if self.funding_udt_type_script.is_some() {
            let (_output, data) =
                tx.output_with_data(0)
                    .ok_or(ProcessingChannelError::InvalidParameter(
                        "Funding transaction should have at least one output".to_string(),
                    ))?;
            assert!(data.as_ref().len() >= 16);
            let mut amount_bytes = [0u8; 16];
            amount_bytes.copy_from_slice(&data.as_ref()[0..16]);
            let udt_amount = u128::from_le_bytes(amount_bytes);
            debug!(
                "udt_amount: {}, to_remote_amount: {}, to_local_amount: {}",
                udt_amount, self.to_remote_amount, self.to_local_amount
            );
            debug!("current_capacity: {}, remote_reserved_ckb_amount: {}, local_reserved_ckb_amount: {}",
                current_capacity, self.remote_reserved_ckb_amount, self.local_reserved_ckb_amount);
            let is_udt_amount_ok = udt_amount == self.to_remote_amount + self.to_local_amount;
            return Ok(is_udt_amount_ok);
        } else {
            let is_complete = current_capacity
                == (self.to_local_amount
                    + self.to_remote_amount
                    + self.local_reserved_ckb_amount as u128
                    + self.remote_reserved_ckb_amount as u128) as u64;
            Ok(is_complete)
        }
    }

    pub fn maybe_complete_tx_collaboration(
        &mut self,
        tx: Transaction,
        network: &ActorRef<NetworkActorMessage>,
    ) -> ProcessingChannelResult {
        let is_complete = self.is_tx_final(&tx)?;

        debug!(
            "Checking if funding transaction {:?} is complete: {}",
            &tx, is_complete
        );

        if is_complete {
            // We need to send a SendFiberMessage command here (instead of a ControlFiberChannel),
            // to guarantee that the TxComplete message immediately is sent to the network actor.
            // Otherwise, it is possible that when the network actor is processing ControlFiberChannel,
            // it receives another SendFiberMessage command, and that message (e.g. CommitmentSigned)
            // is processed first, thus breaking the order of messages.
            network
                .send_message(NetworkActorMessage::new_command(
                    NetworkActorCommand::SendFiberMessage(FiberMessageWithPeerId::new(
                        self.get_remote_peer_id(),
                        FiberMessage::tx_complete(TxComplete {
                            channel_id: self.get_id(),
                        }),
                    )),
                ))
                .expect(ASSUME_NETWORK_ACTOR_ALIVE);
            let old_flags = match self.state {
                ChannelState::CollaboratingFundingTx(flags) => flags,
                _ => {
                    panic!(
                        "Expect to be in CollaboratingFundingTx state while running update_funding_tx, current state {:?}", &self.state,
                    );
                }
            };
            self.update_state(ChannelState::CollaboratingFundingTx(
                old_flags | CollaboratingFundingTxFlags::OUR_TX_COMPLETE_SENT,
            ));
        }
        Ok(())
    }

    // TODO: More checks to the funding tx.
    fn check_tx_complete_preconditions(&mut self) -> ProcessingChannelResult {
        match self.funding_tx.as_ref() {
            None => {
                return Err(ProcessingChannelError::InvalidState(
                    "Received TxComplete message without a funding transaction".to_string(),
                ));
            }
            Some(tx) => {
                debug!(
                    "Received TxComplete message, funding tx is present {:?}",
                    tx
                );
                let check = self.is_tx_final(tx);
                if !check.is_ok_and(|ok| ok) {
                    return Err(ProcessingChannelError::InvalidState(
                        "Received TxComplete message, but funding tx is not final".to_string(),
                    ));
                }
            }
        }
        Ok(())
    }

    pub fn fill_in_channel_id(&mut self) {
        assert!(
            self.remote_channel_parameters.is_some(),
            "Counterparty pubkeys is required to derive actual channel id"
        );
        let remote_revocation = &self
            .get_remote_channel_parameters()
            .pubkeys
            .revocation_base_key;
        let local_revocation = &self
            .get_local_channel_parameters()
            .pubkeys
            .revocation_base_key;
        let channel_id =
            derive_channel_id_from_revocation_keys(local_revocation, remote_revocation);

        debug!("Channel Id changed from {:?} to {:?}", self.id, channel_id,);

        self.id = channel_id;
    }

    // Whose pubkey should go first in musig2?
    // We define a definitive order for the pubkeys in musig2 to makes it easier
    // to aggregate musig2 signatures.
    fn should_local_go_first_in_musig2(&self) -> bool {
        let local_pubkey = self.get_local_channel_parameters().pubkeys.funding_pubkey;
        let remote_pubkey = self.get_remote_channel_parameters().pubkeys.funding_pubkey;
        local_pubkey <= remote_pubkey
    }

    // Order some items (like pubkey and nonce) from holders and counterparty in musig2.
    fn order_things_for_musig2<T>(&self, holder: T, counterparty: T) -> [T; 2] {
        if self.should_local_go_first_in_musig2() {
            [holder, counterparty]
        } else {
            [counterparty, holder]
        }
    }

    // Should the local send tx_signatures first?
    // In order to avoid deadlock, we need to define an order for sending tx_signatures.
    // Currently the order of sending tx_signatures is defined as follows:
    // If the amount to self is less than the amount to remote, then we should send,
    // else if the amount to self is equal to the amount to remote and we have
    // smaller funding_pubkey, then we should send first. Otherwise, we should wait
    // the counterparty to send tx_signatures first.
    fn should_local_send_tx_signatures_first(&self) -> bool {
        self.to_local_amount < self.to_remote_amount
            || self.to_local_amount == self.to_remote_amount
                && self.should_local_go_first_in_musig2()
    }

    pub fn build_shutdown_tx(&self) -> Result<TransactionView, ProcessingChannelError> {
        let local_shutdown_info = self.local_shutdown_info.as_ref().unwrap();
        let remote_shutdown_info = self.remote_shutdown_info.as_ref().unwrap();

        let local_shutdown_script = local_shutdown_info.close_script.clone();
        let remote_shutdown_script = remote_shutdown_info.close_script.clone();
        let local_shutdown_fee = calculate_shutdown_tx_fee(
            local_shutdown_info.fee_rate,
            &self.funding_udt_type_script,
            (
                remote_shutdown_script.clone(),
                local_shutdown_script.clone(),
            ),
        );
        let remote_shutdown_fee = calculate_shutdown_tx_fee(
            remote_shutdown_info.fee_rate,
            &self.funding_udt_type_script,
            (
                local_shutdown_script.clone(),
                remote_shutdown_script.clone(),
            ),
        );

        debug!(
            "build_shutdown_tx local_shutdown_fee: local {}, remote {}",
            local_shutdown_fee, remote_shutdown_fee
        );

        let cell_deps = get_cell_deps(vec![Contract::FundingLock], &self.funding_udt_type_script);
        let tx_builder = TransactionBuilder::default().cell_deps(cell_deps).input(
            CellInput::new_builder()
                .previous_output(self.get_funding_transaction_outpoint())
                .build(),
        );

        if let Some(type_script) = &self.funding_udt_type_script {
            debug!(
                "shutdown UDT local_amount: {}, remote_amount: {}",
                self.to_local_amount, self.to_remote_amount
            );

            let local_capacity: u64 = self.local_reserved_ckb_amount - local_shutdown_fee;
            debug!(
                "shutdown_tx local_capacity: {} - {} = {}",
                self.local_reserved_ckb_amount, local_shutdown_fee, local_capacity
            );
            let local_output = CellOutput::new_builder()
                .lock(local_shutdown_script)
                .type_(Some(type_script.clone()).pack())
                .capacity(local_capacity.pack())
                .build();
            let local_output_data = self.to_local_amount.to_le_bytes().pack();

            let remote_capacity: u64 = self.remote_reserved_ckb_amount - remote_shutdown_fee;
            debug!(
                "shutdown_tx remote_capacity: {} - {} = {}",
                self.remote_reserved_ckb_amount, remote_shutdown_fee, remote_capacity
            );
            let remote_output = CellOutput::new_builder()
                .lock(remote_shutdown_script)
                .type_(Some(type_script.clone()).pack())
                .capacity(remote_capacity.pack())
                .build();
            let remote_output_data = self.to_remote_amount.to_le_bytes().pack();

            let outputs = self.order_things_for_musig2(local_output, remote_output);
            let outputs_data = self.order_things_for_musig2(local_output_data, remote_output_data);
            let tx = tx_builder
                .set_outputs(outputs.to_vec())
                .set_outputs_data(outputs_data.to_vec())
                .build();
            Ok(tx)
        } else {
            debug!(
                "Final balance partition before shutting down: local {} (fee {}), remote {} (fee {})",
                self.to_local_amount, local_shutdown_fee,
                self.to_remote_amount, remote_shutdown_fee
            );
            let local_value =
                self.to_local_amount as u64 + self.local_reserved_ckb_amount - local_shutdown_fee;
            let remote_value = self.to_remote_amount as u64 + self.remote_reserved_ckb_amount
                - remote_shutdown_fee;
            debug!(
                "Building shutdown transaction with values: local {}, remote {}",
                local_value, remote_value
            );
            let local_output = CellOutput::new_builder()
                .capacity(local_value.pack())
                .lock(local_shutdown_script)
                .build();
            let remote_output = CellOutput::new_builder()
                .capacity(remote_value.pack())
                .lock(remote_shutdown_script)
                .build();
            let outputs = self.order_things_for_musig2(local_output, remote_output);
            let tx = tx_builder
                .set_outputs(outputs.to_vec())
                .set_outputs_data(vec![Default::default(), Default::default()])
                .build();
            Ok(tx)
        }
    }

    // The parameter `local` here specifies whether we are building the commitment transaction
    // for the local party or the remote party. If `local` is true, then we are building a
    // commitment transaction which can be broadcasted by ourself (with valid partial
    // signature from the other party), else we are building a commitment transaction
    // for the remote party (we build this commitment transaction
    // normally because we want to send a partial signature to remote).
    // The function returns a tuple, the first element is the commitment transaction itself,
    // and the second element is the message to be signed by the each party,
    // so as to consume the funding cell. The last element is the witnesses for the
    // commitment transaction.
    pub fn build_commitment_and_settlement_tx(
        &self,
        local: bool,
    ) -> (TransactionView, TransactionView) {
        let commitment_tx = {
            let funding_out_point = self.get_funding_transaction_outpoint();
            let cell_deps =
                get_cell_deps(vec![Contract::FundingLock], &self.funding_udt_type_script);
            let (output, output_data) = self.build_commitment_transaction_output(local);

            TransactionBuilder::default()
                .cell_deps(cell_deps)
                .input(
                    CellInput::new_builder()
                        .previous_output(funding_out_point.clone())
                        .build(),
                )
                .output(output)
                .output_data(output_data)
                .build()
        };

        let settlement_tx = {
            let commtimtent_out_point = OutPoint::new(commitment_tx.hash(), 0);
            let cell_deps = get_cell_deps(
                vec![Contract::CommitmentLock],
                &self.funding_udt_type_script,
            );
            let (outputs, outputs_data) = self.build_settlement_transaction_outputs(local);

            TransactionBuilder::default()
                .cell_deps(cell_deps)
                .input(
                    CellInput::new_builder()
                        .previous_output(commtimtent_out_point.clone())
                        .build(),
                )
                .set_outputs(outputs.to_vec())
                .set_outputs_data(outputs_data.to_vec())
                .build()
        };

        (commitment_tx, settlement_tx)
    }

    fn build_commitment_transaction_output(&self, local: bool) -> (CellOutput, Bytes) {
        let local_pubkey = self.get_local_channel_parameters().pubkeys.funding_pubkey;
        let remote_pubkey = self.get_remote_channel_parameters().pubkeys.funding_pubkey;
        let pubkeys = if local {
            [local_pubkey, remote_pubkey]
        } else {
            [remote_pubkey, local_pubkey]
        };
        let x_only_aggregated_pubkey = KeyAggContext::new(pubkeys)
            .expect("Valid pubkeys")
            .aggregated_pubkey::<Point>()
            .serialize_xonly();

        let delay_epoch = if local {
            self.get_remote_channel_parameters().selected_contest_delay
        } else {
            self.get_local_channel_parameters().selected_contest_delay
        };

        let version = self.get_current_commitment_number(local);

        let htlcs = self.get_active_htlcs(local);

        let mut commitment_lock_script_args = [
            &blake2b_256(x_only_aggregated_pubkey)[0..20],
            (Since::from(delay_epoch).value()).to_le_bytes().as_slice(),
            version.to_be_bytes().as_slice(),
        ]
        .concat();
        if !htlcs.is_empty() {
            commitment_lock_script_args.extend_from_slice(&blake2b_256(&htlcs)[0..20]);
        }

        let commitment_lock_script =
            get_script_by_contract(Contract::CommitmentLock, &commitment_lock_script_args);

        let commitment_tx_fee =
            calculate_commitment_tx_fee(self.commitment_fee_rate, &self.funding_udt_type_script);

        if let Some(udt_type_script) = &self.funding_udt_type_script {
            let capacity = self.local_reserved_ckb_amount + self.remote_reserved_ckb_amount
                - commitment_tx_fee;
            let output = CellOutput::new_builder()
                .lock(commitment_lock_script)
                .type_(Some(udt_type_script.clone()).pack())
                .capacity(capacity.pack())
                .build();

            let output_data = (self.to_local_amount + self.to_remote_amount)
                .to_le_bytes()
                .pack();
            (output, output_data)
        } else {
            let capacity =
                (self.to_local_amount + self.to_remote_amount) as u64 - commitment_tx_fee;
            let output = CellOutput::new_builder()
                .lock(commitment_lock_script)
                .capacity(capacity.pack())
                .build();
            let output_data = Bytes::default();
            (output, output_data)
        }
    }

    fn build_settlement_transaction_outputs(&self, local: bool) -> ([CellOutput; 2], [Bytes; 2]) {
        let received_tlc_value = self
            .get_active_received_tlcs(local)
            .map(|tlc| tlc.tlc.amount)
            .sum::<u128>();
        let offered_tlc_value = self
            .get_active_offered_tlcs(local)
            .map(|tlc| tlc.tlc.amount)
            .sum::<u128>();

        let to_local_value =
            self.to_local_amount + self.local_reserved_ckb_amount as u128 - offered_tlc_value;
        let to_remote_value =
            self.to_remote_amount + self.remote_reserved_ckb_amount as u128 - received_tlc_value;

        let to_local_output_script = self.get_local_shutdown_script();
        let to_remote_output_script = self.get_remote_shutdown_script();

        if let Some(udt_type_script) = &self.funding_udt_type_script {
            let to_local_output = CellOutput::new_builder()
                .lock(to_local_output_script)
                .type_(Some(udt_type_script.clone()).pack())
                .capacity(self.local_reserved_ckb_amount.pack())
                .build();
            let to_local_output_data = to_local_value.to_le_bytes().pack();

            let to_remote_output = CellOutput::new_builder()
                .lock(to_remote_output_script)
                .type_(Some(udt_type_script.clone()).pack())
                .capacity(self.remote_reserved_ckb_amount.pack())
                .build();
            let to_remote_output_data = to_remote_value.to_le_bytes().pack();
            if local {
                (
                    [to_local_output, to_remote_output],
                    [to_local_output_data, to_remote_output_data],
                )
            } else {
                (
                    [to_remote_output, to_local_output],
                    [to_remote_output_data, to_local_output_data],
                )
            }
        } else {
            let to_local_output = CellOutput::new_builder()
                .lock(to_local_output_script)
                .capacity((to_local_value as u64).pack())
                .build();
            let to_local_output_data = Bytes::default();

            let to_remote_output = CellOutput::new_builder()
                .lock(to_remote_output_script)
                .capacity((to_remote_value as u64).pack())
                .build();
            let to_remote_output_data = Bytes::default();
            if local {
                (
                    [to_local_output, to_remote_output],
                    [to_local_output_data, to_remote_output_data],
                )
            } else {
                (
                    [to_remote_output, to_local_output],
                    [to_remote_output_data, to_local_output_data],
                )
            }
        }
    }

    pub fn build_and_verify_commitment_tx(
        &self,
        funding_tx_partial_signature: PartialSignature,
        commitment_tx_partial_signature: PartialSignature,
    ) -> Result<PartiallySignedCommitmentTransaction, ProcessingChannelError> {
        let (commitment_tx, settlement_tx) = self.build_commitment_and_settlement_tx(false);

        let verify_ctx = Musig2VerifyContext::from(self);
        verify_ctx.verify(
            funding_tx_partial_signature,
            commitment_tx.hash().as_slice(),
        )?;

        let verify_ctx = Musig2VerifyContext::from((self, false));
        let to_local_output = settlement_tx.outputs().get(0).unwrap();
        let to_local_output_data = settlement_tx.outputs_data().get(0).unwrap();
        let to_remote_output = settlement_tx.outputs().get(1).unwrap();
        let to_remote_output_data = settlement_tx.outputs_data().get(1).unwrap();
        let args = commitment_tx
            .outputs()
            .get(0)
            .unwrap()
            .lock()
            .args()
            .raw_data();
        let message = blake2b_256(
            [
                to_local_output.as_slice(),
                to_local_output_data.as_slice(),
                to_remote_output.as_slice(),
                to_remote_output_data.as_slice(),
                &args[0..36],
            ]
            .concat(),
        );
        verify_ctx.verify(commitment_tx_partial_signature, message.as_slice())?;

        Ok(PartiallySignedCommitmentTransaction {
            version: self.get_current_commitment_number(false),
            commitment_tx,
            funding_tx_partial_signature,
            commitment_tx_partial_signature,
        })
    }

    pub fn build_and_sign_commitment_tx(
        &self,
    ) -> Result<PartiallySignedCommitmentTransaction, ProcessingChannelError> {
        let (commitment_tx, settlement_tx) = self.build_commitment_and_settlement_tx(true);

        let sign_ctx = Musig2SignContext::from(self);
        let funding_tx_partial_signature = sign_ctx.sign(commitment_tx.hash().as_slice())?;

        let sign_ctx = Musig2SignContext::from((self, true));
        let to_local_output = settlement_tx.outputs().get(0).unwrap();
        let to_local_output_data = settlement_tx.outputs_data().get(0).unwrap();
        let to_remote_output = settlement_tx.outputs().get(1).unwrap();
        let to_remote_output_data = settlement_tx.outputs_data().get(1).unwrap();
        let args = commitment_tx
            .outputs()
            .get(0)
            .unwrap()
            .lock()
            .args()
            .raw_data();
        let message = blake2b_256(
            [
                to_local_output.as_slice(),
                to_local_output_data.as_slice(),
                to_remote_output.as_slice(),
                to_remote_output_data.as_slice(),
                &args[0..36],
            ]
            .concat(),
        );
        let commitment_tx_partial_signature = sign_ctx.sign(message.as_slice())?;

        Ok(PartiallySignedCommitmentTransaction {
            version: self.get_current_commitment_number(true),
            commitment_tx,
            funding_tx_partial_signature,
            commitment_tx_partial_signature,
        })
    }

    /// Verify the partial signature from the peer and create a complete transaction
    /// with valid witnesses.
    pub fn verify_and_complete_tx(
        &self,
        funding_tx_partial_signature: PartialSignature,
        commitment_tx_partial_signature: PartialSignature,
    ) -> Result<TransactionView, ProcessingChannelError> {
        let tx = self.build_and_verify_commitment_tx(
            funding_tx_partial_signature,
            commitment_tx_partial_signature,
        )?;
        self.sign_tx_to_consume_funding_cell(&tx)
    }
}

pub trait ChannelActorStateStore {
    fn get_channel_actor_state(&self, id: &Hash256) -> Option<ChannelActorState>;
    fn insert_channel_actor_state(&self, state: ChannelActorState);
    fn delete_channel_actor_state(&self, id: &Hash256);
    fn get_channel_ids_by_peer(&self, peer_id: &PeerId) -> Vec<Hash256>;
    fn get_active_channel_ids_by_peer(&self, peer_id: &PeerId) -> Vec<Hash256> {
        self.get_channel_ids_by_peer(peer_id)
            .into_iter()
            .filter(
                |id| matches!(self.get_channel_actor_state(id), Some(state) if !state.is_closed()),
            )
            .collect()
    }
    fn get_channel_states(&self, peer_id: Option<PeerId>) -> Vec<(PeerId, Hash256, ChannelState)>;
    fn get_active_channel_states(
        &self,
        peer_id: Option<PeerId>,
    ) -> Vec<(PeerId, Hash256, ChannelState)> {
        self.get_channel_states(peer_id)
            .into_iter()
            .filter(|(_, _, state)| !state.is_closed())
            .collect()
    }
}

/// A wrapper on CommitmentTransaction that has a partial signature along with
/// the ckb transaction.
#[derive(Clone, Debug)]
pub struct PartiallySignedCommitmentTransaction {
    // The version number of the commitment transaction.
    pub version: u64,
    // The commitment transaction.
    pub commitment_tx: TransactionView,
    // The partial signature to unlock the funding transaction.
    pub funding_tx_partial_signature: PartialSignature,
    // The partial signature to unlock the commitment transaction.
    pub commitment_tx_partial_signature: PartialSignature,
}

pub fn create_witness_for_funding_cell(
    lock_key_xonly: [u8; 32],
    signature: CompactSignature,
) -> [u8; FUNDING_CELL_WITNESS_LEN] {
    let mut witness = Vec::with_capacity(FUNDING_CELL_WITNESS_LEN);

    // for xudt compatibility issue,
    // refer to: https://github.com/nervosnetwork/fiber-scripts/pull/5
    let empty_witness_args = [16, 0, 0, 0, 16, 0, 0, 0, 16, 0, 0, 0, 16, 0, 0, 0];
    witness.extend_from_slice(&empty_witness_args);
    witness.extend_from_slice(lock_key_xonly.as_slice());
    witness.extend_from_slice(signature.serialize().as_slice());

    debug!(
        "Building witnesses for transaction to consume funding cell: {:?}",
        hex::encode(&witness)
    );

    witness
        .try_into()
        .expect("Witness length should be correct")
}

pub struct Musig2VerifyContext {
    pub key_agg_ctx: KeyAggContext,
    pub agg_nonce: AggNonce,
    pub pubkey: Pubkey,
    pub pubnonce: PubNonce,
}

impl From<Musig2SignContext> for Musig2VerifyContext {
    fn from(value: Musig2SignContext) -> Self {
        Musig2VerifyContext {
            key_agg_ctx: value.key_agg_ctx,
            agg_nonce: value.agg_nonce,
            pubkey: value.seckey.pubkey(),
            pubnonce: value.secnonce.public_nonce(),
        }
    }
}

impl Musig2VerifyContext {
    pub fn verify(&self, signature: PartialSignature, message: &[u8]) -> ProcessingChannelResult {
        let result = verify_partial(
            &self.key_agg_ctx,
            signature,
            &self.agg_nonce,
            self.pubkey,
            &self.pubnonce,
            message,
        );
        debug!(
            "Verifying partial signature {:?} with message {:?}, nonce {:?}, agg nonce {:?}, result {:?}",
            &signature,
            hex::encode(message),
            &self.pubnonce,
            &self.agg_nonce,
            result
        );
        Ok(result?)
    }
}

#[derive(Clone)]
pub struct Musig2SignContext {
    key_agg_ctx: KeyAggContext,
    agg_nonce: AggNonce,
    seckey: Privkey,
    secnonce: SecNonce,
}

impl Musig2SignContext {
    pub fn sign(self, message: &[u8]) -> Result<PartialSignature, ProcessingChannelError> {
        debug!(
            "Musig2 signing partial message {:?} with nonce {:?} (public nonce: {:?}), agg nonce {:?}",
            hex::encode(message),
            self.secnonce,
            self.secnonce.public_nonce(),
            &self.agg_nonce
        );
        Ok(sign_partial(
            &self.key_agg_ctx,
            self.seckey,
            self.secnonce,
            &self.agg_nonce,
            message,
        )?)
    }
}

pub fn aggregate_partial_signatures_for_msg(
    message: &[u8],
    verify_ctx: Musig2VerifyContext,
    partial_signatures: [PartialSignature; 2],
) -> Result<CompactSignature, ProcessingChannelError> {
    debug!(
        "Message to aggregate signatures: {:?}",
        hex::encode(message)
    );
    let signature: CompactSignature = aggregate_partial_signatures(
        &verify_ctx.key_agg_ctx,
        &verify_ctx.agg_nonce,
        partial_signatures,
        message,
    )?;
    Ok(signature)
}

#[derive(Clone, Debug, PartialEq, Eq, Serialize, Deserialize)]
pub struct ChannelParametersOneParty {
    pub pubkeys: ChannelBasePublicKeys,
    pub selected_contest_delay: LockTime,
}

impl ChannelParametersOneParty {
    pub fn funding_pubkey(&self) -> &Pubkey {
        &self.pubkeys.funding_pubkey
    }

    pub fn payment_base_key(&self) -> &Pubkey {
        &self.pubkeys.payment_base_key
    }

    pub fn delayed_payment_base_key(&self) -> &Pubkey {
        &self.pubkeys.delayed_payment_base_key
    }

    pub fn revocation_base_key(&self) -> &Pubkey {
        &self.pubkeys.revocation_base_key
    }

    pub fn tlc_base_key(&self) -> &Pubkey {
        &self.pubkeys.tlc_base_key
    }
}

/// One counterparty's public keys which do not change over the life of a channel.
#[derive(Clone, Debug, PartialEq, Eq, Serialize, Deserialize)]
pub struct ChannelBasePublicKeys {
    /// The public key which is used to sign all commitment transactions, as it appears in the
    /// on-chain channel lock-in 2-of-2 multisig output.
    pub funding_pubkey: Pubkey,
    /// The base point which is used (with derive_public_revocation_key) to derive per-commitment
    /// revocation keys. This is combined with the per-commitment-secret generated by the
    /// counterparty to create a secret which the counterparty can reveal to revoke previous
    /// states.
    pub revocation_base_key: Pubkey,
    /// The public key on which the non-broadcaster (ie the countersignatory) receives an immediately
    /// spendable primary channel balance on the broadcaster's commitment transaction. This key is
    /// static across every commitment transaction.
    pub payment_base_key: Pubkey,
    /// The base point which is used (with derive_public_key) to derive a per-commitment payment
    /// public key which receives non-HTLC-encumbered funds which are only available for spending
    /// after some delay (or can be claimed via the revocation path).
    pub delayed_payment_base_key: Pubkey,
    /// The base point which is used (with derive_public_key) to derive a per-commitment public key
    /// which is used to encumber HTLC-in-flight outputs.
    pub tlc_base_key: Pubkey,
}

impl From<&OpenChannel> for ChannelBasePublicKeys {
    fn from(value: &OpenChannel) -> Self {
        ChannelBasePublicKeys {
            funding_pubkey: value.funding_pubkey,
            revocation_base_key: value.revocation_basepoint,
            payment_base_key: value.payment_basepoint,
            delayed_payment_base_key: value.delayed_payment_basepoint,
            tlc_base_key: value.tlc_basepoint,
        }
    }
}

impl From<&AcceptChannel> for ChannelBasePublicKeys {
    fn from(value: &AcceptChannel) -> Self {
        ChannelBasePublicKeys {
            funding_pubkey: value.funding_pubkey,
            revocation_base_key: value.revocation_basepoint,
            payment_base_key: value.payment_basepoint,
            delayed_payment_base_key: value.delayed_payment_basepoint,
            tlc_base_key: value.tlc_basepoint,
        }
    }
}

type ShortHash = [u8; 20];

/// A tlc output.
#[derive(Clone, Debug, PartialEq, Eq, Serialize, Deserialize)]
pub struct TLC {
    /// The id of a TLC.
    pub id: TLCId,
    /// The value as it appears in the commitment transaction
    pub amount: u128,
    /// The CLTV lock-time at which this HTLC expires.
    pub lock_time: LockTime,
    /// The hash of the preimage which unlocks this HTLC.
    pub payment_hash: Hash256,
    /// The preimage of the hash to be sent to the counterparty.
    pub payment_preimage: Option<Hash256>,
    /// Which hash algorithm is applied on the preimage
    pub hash_algorithm: HashAlgorithm,
    /// The onion packet which encodes the routing information for the payment.
    pub onion_packet: Vec<u8>,
    /// The previous tlc id if this tlc is a part of a multi-tlc payment.
    pub previous_tlc: Option<(Hash256, TLCId)>,
}

impl TLC {
    pub fn is_offered(&self) -> bool {
        self.id.is_offered()
    }

    pub fn is_received(&self) -> bool {
        !self.is_offered()
    }

    // Change this tlc to the opposite side.
    pub fn flip_mut(&mut self) {
        self.id.flip_mut()
    }

    /// Get the value for the field `htlc_type` in commitment lock witness.
    /// - Lowest 1 bit: 0 if the tlc is offered by the remote party, 1 otherwise.
    /// - High 7 bits:
    ///     - 0: ckb hash
    ///     - 1: sha256
    pub fn get_htlc_type(&self) -> u8 {
        let offered_flag = if self.is_offered() { 0u8 } else { 1u8 };
        ((self.hash_algorithm as u8) << 1) + offered_flag
    }

    fn get_hash(&self) -> ShortHash {
        self.payment_hash.as_ref()[..20].try_into().unwrap()
    }

    fn get_id(&self) -> u64 {
        match self.id {
            TLCId::Offered(id) => id,
            TLCId::Received(id) => id,
        }
    }
}

/// A tlc output in a commitment transaction, including both the tlc output
/// and the commitment_number that it first appeared (will appear) in the
/// commitment transaction.
#[derive(Clone, Debug, PartialEq, Eq, Serialize, Deserialize)]
pub struct DetailedTLCInfo {
    tlc: TLC,
    // The commitment numbers of both parties when this tlc is created
    // as the offerer sees it.
    // TODO: There is a potential bug here. The commitment number of the
    // receiver may have been updated by the time this tlc is included
    // in a commitment of the offerer. Currently we assume that the commitment
    // number of the receiver when the time this tlc is actually committed by
    // the offerer is just the same as the commitment number of the receiver
    // when the this tlc is created.
    created_at: CommitmentNumbers,
    // The commitment number of the party that received this tlc
    // (also called receiver) when this tlc is first included in
    // the commitment transaction of the receiver.
    creation_confirmed_at: Option<CommitmentNumbers>,
    // The commitment number of the party that removed this tlc
    // (only the receiver is allowed to remove) when the tlc is removed.
    removed_at: Option<(CommitmentNumbers, RemoveTlcReason)>,
    // The initial commitment number of the party (the offerer) that
    // has confirmed the removal of this tlc.
    removal_confirmed_at: Option<CommitmentNumbers>,
}

impl DetailedTLCInfo {
    fn is_offered(&self) -> bool {
        self.tlc.is_offered()
    }

    fn get_commitment_numbers(&self, local: bool) -> CommitmentNumbers {
        let am_i_sending_the_tlc = {
            if self.is_offered() {
                local
            } else {
                !local
            }
        };
        if am_i_sending_the_tlc {
            self.created_at
        } else {
            self.creation_confirmed_at
                .expect("Commitment number is present")
        }
    }

    fn is_fullfill_removed(&self) -> bool {
        if let Some((_, removed_reason)) = &self.removed_at {
            matches!(removed_reason, RemoveTlcReason::RemoveTlcFulfill(_))
        } else {
            false
        }
    }
}

pub fn get_tweak_by_commitment_point(commitment_point: &Pubkey) -> [u8; 32] {
    let mut hasher = new_blake2b();
    hasher.update(&commitment_point.serialize());
    let mut result = [0u8; 32];
    hasher.finalize(&mut result);
    result
}

pub(crate) fn derive_private_key(secret: &Privkey, commitment_point: &Pubkey) -> Privkey {
    secret.tweak(get_tweak_by_commitment_point(commitment_point))
}

fn derive_public_key(base_key: &Pubkey, commitment_point: &Pubkey) -> Pubkey {
    base_key.tweak(get_tweak_by_commitment_point(commitment_point))
}

pub fn derive_revocation_pubkey(base_key: &Pubkey, commitment_point: &Pubkey) -> Pubkey {
    let result = derive_public_key(commitment_point, base_key);
    debug!(
        "Derived revocation pub key from commitment point {:?}, base_key {:?}, result {:?}",
        &commitment_point, &base_key, &result
    );
    result
}

pub fn derive_payment_pubkey(base_key: &Pubkey, commitment_point: &Pubkey) -> Pubkey {
    derive_public_key(base_key, commitment_point)
}

pub fn derive_delayed_payment_pubkey(base_key: &Pubkey, commitment_point: &Pubkey) -> Pubkey {
    derive_public_key(base_key, commitment_point)
}

pub fn derive_tlc_pubkey(base_key: &Pubkey, commitment_point: &Pubkey) -> Pubkey {
    derive_public_key(base_key, commitment_point)
}

/// A simple implementation of [`WriteableEcdsaChannelSigner`] that just keeps the private keys in memory.
///
/// This implementation performs no policy checks and is insufficient by itself as
/// a secure external signer.
#[derive(Clone, Eq, PartialEq, Serialize, Deserialize)]
pub struct InMemorySigner {
    /// Holder secret key in the 2-of-2 multisig script of a channel. This key also backs the
    /// holder's anchor output in a commitment transaction, if one is present.
    pub funding_key: Privkey,
    /// Holder secret key for blinded revocation pubkey.
    pub revocation_base_key: Privkey,
    /// Holder secret key used for our balance in counterparty-broadcasted commitment transactions.
    pub payment_key: Privkey,
    /// Holder secret key used in an HTLC transaction.
    pub delayed_payment_base_key: Privkey,
    /// Holder HTLC secret key used in commitment transaction HTLC outputs.
    pub tlc_base_key: Privkey,
    /// SecNonce used to generate valid signature in musig.
    // TODO: use rust's ownership to make sure musig_nonce is used once.
    pub musig2_base_nonce: Privkey,
    /// Seed to derive above keys (per commitment).
    pub commitment_seed: [u8; 32],
}

impl InMemorySigner {
    pub fn generate_from_seed(params: &[u8]) -> Self {
        let seed = ckb_hash::blake2b_256(params);

        let commitment_seed = {
            let mut hasher = new_blake2b();
            hasher.update(&seed);
            hasher.update(&b"commitment seed"[..]);
            let mut result = [0u8; 32];
            hasher.finalize(&mut result);
            result
        };

        let key_derive = |seed: &[u8], info: &[u8]| {
            let result = blake2b_hash_with_salt(seed, info);
            Privkey::from_slice(&result)
        };

        let funding_key = key_derive(&seed, b"funding key");
        let revocation_base_key = key_derive(funding_key.as_ref(), b"revocation base key");
        let payment_key = key_derive(revocation_base_key.as_ref(), b"payment key");
        let delayed_payment_base_key =
            key_derive(payment_key.as_ref(), b"delayed payment base key");
        let tlc_base_key = key_derive(delayed_payment_base_key.as_ref(), b"HTLC base key");
        let musig2_base_nonce = key_derive(tlc_base_key.as_ref(), b"musig nocne");

        Self {
            funding_key,
            revocation_base_key,
            payment_key,
            delayed_payment_base_key,
            tlc_base_key,
            musig2_base_nonce,
            commitment_seed,
        }
    }

    fn get_base_public_keys(&self) -> ChannelBasePublicKeys {
        ChannelBasePublicKeys {
            funding_pubkey: self.funding_key.pubkey(),
            revocation_base_key: self.revocation_base_key.pubkey(),
            payment_base_key: self.payment_key.pubkey(),
            delayed_payment_base_key: self.delayed_payment_base_key.pubkey(),
            tlc_base_key: self.tlc_base_key.pubkey(),
        }
    }

    pub fn get_commitment_point(&self, commitment_number: u64) -> Pubkey {
        get_commitment_point(&self.commitment_seed, commitment_number)
    }

    pub fn get_commitment_secret(&self, commitment_number: u64) -> [u8; 32] {
        get_commitment_secret(&self.commitment_seed, commitment_number)
    }

    pub fn derive_revocation_key(&self, commitment_number: u64) -> Privkey {
        let per_commitment_secret = self.get_commitment_secret(commitment_number);
        // Note that here we don't derive private key in the same way as we ususally do.
        // Instead we use per commitment secret as "master key" and public revocation key
        // as derivation material. In this way when we reveal the per round "master key",
        // the counterparty can obtain the secret key for that round.
        derive_private_key(
            &per_commitment_secret.into(),
            &self.revocation_base_key.pubkey(),
        )
    }

    pub fn derive_payment_key(&self, new_commitment_number: u64) -> Privkey {
        let per_commitment_point = self.get_commitment_point(new_commitment_number);
        derive_private_key(&self.payment_key, &per_commitment_point)
    }

    pub fn derive_delayed_payment_key(&self, new_commitment_number: u64) -> Privkey {
        let per_commitment_point = self.get_commitment_point(new_commitment_number);
        derive_private_key(&self.delayed_payment_base_key, &per_commitment_point)
    }

    pub fn derive_tlc_key(&self, new_commitment_number: u64) -> Privkey {
        let per_commitment_point = self.get_commitment_point(new_commitment_number);
        derive_private_key(&self.tlc_base_key, &per_commitment_point)
    }

    // TODO: Verify that this is a secure way to derive the nonce.
    pub fn derive_musig2_nonce(&self, commitment_number: u64) -> SecNonce {
        let commitment_point = self.get_commitment_point(commitment_number);
        let seckey = derive_private_key(&self.musig2_base_nonce, &commitment_point);
        debug!(
            "Deriving Musig2 nonce: commitment number: {}, commitment point: {:?}",
            commitment_number, commitment_point
        );
        SecNonce::build(seckey.as_ref()).build()
    }
<<<<<<< HEAD
}

#[cfg(test)]
mod tests {
    use crate::{
        ckb::contracts::{get_cell_deps, Contract},
        fiber::{
            channel::{
                derive_revocation_pubkey, AddTlcCommand, ChannelCommand, ChannelCommandWithId,
                RemoveTlcCommand, ShutdownCommand, DEFAULT_COMMITMENT_FEE_RATE,
            },
            hash_algorithm::HashAlgorithm,
            network::{AcceptChannelCommand, OpenChannelCommand},
            test_utils::{init_tracing, NetworkNode},
            types::{Hash256, LockTime, RemoveTlcFulfill, RemoveTlcReason},
            NetworkActorCommand, NetworkActorMessage,
        },
        NetworkServiceEvent,
    };

    use super::{super::types::Privkey, derive_private_key, derive_tlc_pubkey, InMemorySigner};
    use ckb_jsonrpc_types::Status;
    use ckb_types::{
        core::FeeRate,
        packed::{CellInput, Script, Transaction},
        prelude::{AsTransactionBuilder, Builder, Entity, Pack},
    };
    use ractor::call;

    #[test]
    fn test_per_commitment_point_and_secret_consistency() {
        init_tracing();

        let signer = InMemorySigner::generate_from_seed(&[1; 32]);
        assert_eq!(
            signer.get_commitment_point(0),
            Privkey::from(&signer.get_commitment_secret(0)).pubkey()
        );
    }

    #[test]
    fn test_derive_private_and_public_tlc_keys() {
        let privkey = Privkey::from(&[1; 32]);
        let per_commitment_point = Privkey::from(&[2; 32]).pubkey();
        let derived_privkey = derive_private_key(&privkey, &per_commitment_point);
        let derived_pubkey = derive_tlc_pubkey(&privkey.pubkey(), &per_commitment_point);
        assert_eq!(derived_privkey.pubkey(), derived_pubkey);
    }

    #[test]
    fn test_derive_private_and_public_revocation_keys() {
        let base_revocation_key = Privkey::from(&[1; 32]);
        let per_commitment_secret = Privkey::from(&[2; 32]);
        let derived_privkey =
            derive_private_key(&per_commitment_secret, &base_revocation_key.pubkey());
        let derived_pubkey = derive_revocation_pubkey(
            &base_revocation_key.pubkey(),
            &per_commitment_secret.pubkey(),
        );
        assert_eq!(derived_privkey.pubkey(), derived_pubkey);
    }

    #[tokio::test]
    async fn test_open_channel_to_peer() {
        let [node_a, mut node_b] = NetworkNode::new_n_interconnected_nodes().await;

        let message = |rpc_reply| {
            NetworkActorMessage::Command(NetworkActorCommand::OpenChannel(
                OpenChannelCommand {
                    peer_id: node_b.peer_id.clone(),
                    public: false,
                    shutdown_script: None,
                    funding_amount: 100000000000,
                    funding_udt_type_script: None,
                    commitment_fee_rate: None,
                    funding_fee_rate: None,
                    tlc_locktime_expiry_delta: None,
                    tlc_min_value: None,
                    tlc_max_value: None,
                    tlc_fee_proportional_millionths: None,
                    max_num_of_accept_tlcs: None,
                    max_tlc_value_in_flight: None,
                },
                rpc_reply,
            ))
        };
        let _open_channel_result = call!(node_a.network_actor, message)
            .expect("node_a alive")
            .expect("open channel success");

        node_b
            .expect_event(|event| match event {
                NetworkServiceEvent::ChannelPendingToBeAccepted(peer_id, channel_id) => {
                    println!("A channel ({:?}) to {:?} create", channel_id, peer_id);
                    assert_eq!(peer_id, &node_a.peer_id);
                    true
                }
                _ => false,
            })
            .await;
    }

    #[tokio::test]
    async fn test_open_and_accept_channel() {
        use crate::fiber::channel::DEFAULT_CHANNEL_MINIMAL_CKB_AMOUNT;

        let [node_a, mut node_b] = NetworkNode::new_n_interconnected_nodes().await;

        let message = |rpc_reply| {
            NetworkActorMessage::Command(NetworkActorCommand::OpenChannel(
                OpenChannelCommand {
                    peer_id: node_b.peer_id.clone(),
                    public: false,
                    shutdown_script: None,
                    funding_amount: 100000000000,
                    funding_udt_type_script: None,
                    commitment_fee_rate: None,
                    funding_fee_rate: None,
                    tlc_locktime_expiry_delta: None,
                    tlc_min_value: None,
                    tlc_max_value: None,
                    tlc_fee_proportional_millionths: None,
                    max_num_of_accept_tlcs: None,
                    max_tlc_value_in_flight: None,
                },
                rpc_reply,
            ))
        };
        let open_channel_result = call!(node_a.network_actor, message)
            .expect("node_a alive")
            .expect("open channel success");

        node_b
            .expect_event(|event| match event {
                NetworkServiceEvent::ChannelPendingToBeAccepted(peer_id, channel_id) => {
                    println!("A channel ({:?}) to {:?} create", &channel_id, peer_id);
                    assert_eq!(peer_id, &node_a.peer_id);
                    true
                }
                _ => false,
            })
            .await;

        let message = |rpc_reply| {
            NetworkActorMessage::Command(NetworkActorCommand::AcceptChannel(
                AcceptChannelCommand {
                    temp_channel_id: open_channel_result.channel_id,
                    funding_amount: DEFAULT_CHANNEL_MINIMAL_CKB_AMOUNT as u128,
                    shutdown_script: None,
                },
                rpc_reply,
            ))
        };

        let _accept_channel_result = call!(node_b.network_actor, message)
            .expect("node_b alive")
            .expect("accept channel success");
    }

    #[tokio::test]
    async fn test_create_public_channel() {
        init_tracing();

        let _span = tracing::info_span!("node", node = "test").entered();

        let node_a_funding_amount = 100000000000;
        let node_b_funding_amount = 6200000000;

        let (_node_a, _node_b, _new_channel_id) = create_nodes_with_established_channel(
            node_a_funding_amount,
            node_b_funding_amount,
            true,
        )
        .await;
        // Wait for the channel announcement to be broadcasted
        tokio::time::sleep(tokio::time::Duration::from_millis(5000)).await;
        // FIXME: add assertion
    }

    #[tokio::test]
    async fn test_stash_broadcast_messages() {
        init_tracing();

        let _span = tracing::info_span!("node", node = "test").entered();

        let node_a_funding_amount = 100000000000;
        let node_b_funding_amount = 6200000000;

        let (node_a, _node_b, _new_channel_id) = create_nodes_with_established_channel(
            node_a_funding_amount,
            node_b_funding_amount,
            true,
        )
        .await;

        // Mark sync done for node_a after 1 second
        node_a
            .network_actor
            .send_after(ractor::concurrency::Duration::from_secs(1), || {
                NetworkActorMessage::new_command(NetworkActorCommand::MarkSyncingDone)
            });

        // Wait for the channel announcement to be broadcasted
        tokio::time::sleep(tokio::time::Duration::from_millis(5000)).await;
    }

    async fn do_test_channel_commitment_tx_after_add_tlc(algorithm: HashAlgorithm) {
        let [mut node_a, mut node_b] = NetworkNode::new_n_interconnected_nodes().await;

        let node_a_funding_amount = 100000000000;
        let node_b_funidng_amount = 6200000000;

        let message = |rpc_reply| {
            NetworkActorMessage::Command(NetworkActorCommand::OpenChannel(
                OpenChannelCommand {
                    peer_id: node_b.peer_id.clone(),
                    public: false,
                    shutdown_script: None,
                    funding_amount: node_a_funding_amount,
                    funding_udt_type_script: None,
                    commitment_fee_rate: None,
                    funding_fee_rate: None,
                    tlc_locktime_expiry_delta: None,
                    tlc_min_value: None,
                    tlc_max_value: None,
                    tlc_fee_proportional_millionths: None,
                    max_num_of_accept_tlcs: None,
                    max_tlc_value_in_flight: None,
                },
                rpc_reply,
            ))
        };
        let open_channel_result = call!(node_a.network_actor, message)
            .expect("node_a alive")
            .expect("open channel success");

        node_b
            .expect_event(|event| match event {
                NetworkServiceEvent::ChannelPendingToBeAccepted(peer_id, channel_id) => {
                    println!("A channel ({:?}) to {:?} create", &channel_id, peer_id);
                    assert_eq!(peer_id, &node_a.peer_id);
                    true
                }
                _ => false,
            })
            .await;
        let message = |rpc_reply| {
            NetworkActorMessage::Command(NetworkActorCommand::AcceptChannel(
                AcceptChannelCommand {
                    temp_channel_id: open_channel_result.channel_id,
                    funding_amount: node_b_funidng_amount,
                    shutdown_script: None,
                },
                rpc_reply,
            ))
        };
        let accept_channel_result = call!(node_b.network_actor, message)
            .expect("node_b alive")
            .expect("accept channel success");
        let new_channel_id = accept_channel_result.new_channel_id;

        node_a
            .expect_event(|event| match event {
                NetworkServiceEvent::ChannelReady(peer_id, channel_id, _funding_tx_hash) => {
                    println!(
                        "A channel ({:?}) to {:?} is now ready",
                        &channel_id, &peer_id
                    );
                    assert_eq!(peer_id, &node_b.peer_id);
                    assert_eq!(channel_id, &new_channel_id);
                    true
                }
                _ => false,
            })
            .await;

        node_b
            .expect_event(|event| match event {
                NetworkServiceEvent::ChannelReady(peer_id, channel_id, _funding_tx_hash) => {
                    println!(
                        "A channel ({:?}) to {:?} is now ready",
                        &channel_id, &peer_id
                    );
                    assert_eq!(peer_id, &node_a.peer_id);
                    assert_eq!(channel_id, &new_channel_id);
                    true
                }
                _ => false,
            })
            .await;

        let preimage = [1; 32];
        let digest = algorithm.hash(&preimage);
        let tlc_amount = 1000000000;

        let add_tlc_result = call!(node_a.network_actor, |rpc_reply| {
            NetworkActorMessage::Command(NetworkActorCommand::ControlFiberChannel(
                ChannelCommandWithId {
                    channel_id: new_channel_id,
                    command: ChannelCommand::AddTlc(
                        AddTlcCommand {
                            amount: tlc_amount,
                            hash_algorithm: algorithm,
                            payment_hash: Some(digest.into()),
                            expiry: LockTime::new(100),
                            preimage: None,
                            onion_packet: vec![],
                            previous_tlc: None,
                        },
                        rpc_reply,
                    ),
                },
            ))
        })
        .expect("node_b alive")
        .expect("successfully added tlc");

        dbg!(&add_tlc_result);

        // Since we currently automatically send a `CommitmentSigned` message
        // after sending a `AddTlc` message, we can expect the `RemoteCommitmentSigned`
        // to be received by node b.
        let node_b_commitment_tx = node_b
            .expect_to_process_event(|event| match event {
                NetworkServiceEvent::RemoteCommitmentSigned(peer_id, channel_id, num, tx) => {
                    println!(
                        "Commitment tx (#{}) {:?} from {:?} for channel {:?} received",
                        num, &tx, peer_id, channel_id
                    );
                    assert_eq!(peer_id, &node_a.peer_id);
                    assert_eq!(channel_id, &new_channel_id);
                    Some(tx.clone())
                }
                _ => None,
            })
            .await;

        call!(node_b.network_actor, |rpc_reply| {
            NetworkActorMessage::Command(NetworkActorCommand::ControlFiberChannel(
                ChannelCommandWithId {
                    channel_id: new_channel_id,
                    command: ChannelCommand::RemoveTlc(
                        RemoveTlcCommand {
                            id: add_tlc_result.tlc_id,
                            reason: RemoveTlcReason::RemoveTlcFulfill(RemoveTlcFulfill {
                                payment_preimage: preimage.into(),
                            }),
                        },
                        rpc_reply,
                    ),
                },
            ))
        })
        .expect("node_b alive")
        .expect("successfully removed tlc");

        // Since we currently automatically send a `CommitmentSigned` message
        // after sending a `RemoveTlc` message, we can expect the `RemoteCommitmentSigned`
        // to be received by node a.
        let node_a_commitment_tx = node_a
            .expect_to_process_event(|event| match event {
                NetworkServiceEvent::RemoteCommitmentSigned(peer_id, channel_id, num, tx) => {
                    println!(
                        "Commitment tx (#{}) {:?} from {:?} for channel {:?} received",
                        num, &tx, peer_id, channel_id
                    );
                    assert_eq!(peer_id, &node_b.peer_id);
                    assert_eq!(channel_id, &new_channel_id);
                    Some(tx.clone())
                }
                _ => None,
            })
            .await;

        assert_eq!(
            node_a.submit_tx(node_a_commitment_tx.clone()).await,
            Status::Committed
        );

        assert_eq!(
            node_b.submit_tx(node_b_commitment_tx.clone()).await,
            Status::Committed
        );
    }

    #[tokio::test]
    async fn test_channel_commitment_tx_after_add_tlc_ckbhash() {
        do_test_channel_commitment_tx_after_add_tlc(HashAlgorithm::CkbHash).await
    }

    #[tokio::test]
    async fn test_channel_commitment_tx_after_add_tlc_sha256() {
        do_test_channel_commitment_tx_after_add_tlc(HashAlgorithm::Sha256).await
    }

    async fn create_nodes_with_established_channel(
        node_a_funding_amount: u128,
        node_b_funding_amount: u128,
        public: bool,
    ) -> (NetworkNode, NetworkNode, Hash256) {
        let [mut node_a, mut node_b] = NetworkNode::new_n_interconnected_nodes().await;

        let message = |rpc_reply| {
            NetworkActorMessage::Command(NetworkActorCommand::OpenChannel(
                OpenChannelCommand {
                    peer_id: node_b.peer_id.clone(),
                    public,
                    shutdown_script: None,
                    funding_amount: node_a_funding_amount,
                    funding_udt_type_script: None,
                    commitment_fee_rate: None,
                    funding_fee_rate: None,
                    tlc_locktime_expiry_delta: None,
                    tlc_min_value: None,
                    tlc_max_value: None,
                    tlc_fee_proportional_millionths: None,
                    max_num_of_accept_tlcs: None,
                    max_tlc_value_in_flight: None,
                },
                rpc_reply,
            ))
        };
        let open_channel_result = call!(node_a.network_actor, message)
            .expect("node_a alive")
            .expect("open channel success");

        node_b
            .expect_event(|event| match event {
                NetworkServiceEvent::ChannelPendingToBeAccepted(peer_id, channel_id) => {
                    println!("A channel ({:?}) to {:?} create", &channel_id, peer_id);
                    assert_eq!(peer_id, &node_a.peer_id);
                    true
                }
                _ => false,
            })
            .await;
        let message = |rpc_reply| {
            NetworkActorMessage::Command(NetworkActorCommand::AcceptChannel(
                AcceptChannelCommand {
                    temp_channel_id: open_channel_result.channel_id,
                    funding_amount: node_b_funding_amount,
                    shutdown_script: None,
                },
                rpc_reply,
            ))
        };
        let accept_channel_result = call!(node_b.network_actor, message)
            .expect("node_b alive")
            .expect("accept channel success");
        let new_channel_id = accept_channel_result.new_channel_id;

        node_a
            .expect_event(|event| match event {
                NetworkServiceEvent::ChannelReady(peer_id, channel_id, _funding_tx_hash) => {
                    println!(
                        "A channel ({:?}) to {:?} is now ready",
                        &channel_id, &peer_id
                    );
                    assert_eq!(peer_id, &node_b.peer_id);
                    assert_eq!(channel_id, &new_channel_id);
                    true
                }
                _ => false,
            })
            .await;

        node_b
            .expect_event(|event| match event {
                NetworkServiceEvent::ChannelReady(peer_id, channel_id, _funding_tx_hash) => {
                    println!(
                        "A channel ({:?}) to {:?} is now ready",
                        &channel_id, &peer_id
                    );
                    assert_eq!(peer_id, &node_a.peer_id);
                    assert_eq!(channel_id, &new_channel_id);
                    true
                }
                _ => false,
            })
            .await;
        (node_a, node_b, new_channel_id)
    }

    async fn do_test_remove_tlc_with_wrong_hash_algorithm(
        correct_algorithm: HashAlgorithm,
        wrong_algorithm: HashAlgorithm,
    ) {
        let node_a_funding_amount = 100000000000;
        let node_b_funding_amount = 6200000000;

        let (node_a, node_b, new_channel_id) = create_nodes_with_established_channel(
            node_a_funding_amount,
            node_b_funding_amount,
            false,
        )
        .await;

        let preimage = [1; 32];
        let digest = correct_algorithm.hash(&preimage);
        let tlc_amount = 1000000000;

        let add_tlc_result = call!(node_a.network_actor, |rpc_reply| {
            NetworkActorMessage::Command(NetworkActorCommand::ControlFiberChannel(
                ChannelCommandWithId {
                    channel_id: new_channel_id,
                    command: ChannelCommand::AddTlc(
                        AddTlcCommand {
                            amount: tlc_amount,
                            hash_algorithm: correct_algorithm,
                            payment_hash: Some(digest.into()),
                            expiry: LockTime::new(100),
                            preimage: None,
                            onion_packet: vec![],
                            previous_tlc: None,
                        },
                        rpc_reply,
                    ),
                },
            ))
        })
        .expect("node_b alive")
        .expect("successfully added tlc");

        dbg!(&add_tlc_result);

        dbg!("Sleeping for some time to wait for the AddTlc processed by both party");
        tokio::time::sleep(tokio::time::Duration::from_secs(1)).await;

        call!(node_b.network_actor, |rpc_reply| {
            NetworkActorMessage::Command(NetworkActorCommand::ControlFiberChannel(
                ChannelCommandWithId {
                    channel_id: new_channel_id,
                    command: ChannelCommand::RemoveTlc(
                        RemoveTlcCommand {
                            id: add_tlc_result.tlc_id,
                            reason: RemoveTlcReason::RemoveTlcFulfill(RemoveTlcFulfill {
                                payment_preimage: preimage.into(),
                            }),
                        },
                        rpc_reply,
                    ),
                },
            ))
        })
        .expect("node_b alive")
        .expect("successfully removed tlc");

        dbg!("Sleeping for some time to wait for the RemoveTlc processed by both party");
        tokio::time::sleep(tokio::time::Duration::from_secs(1)).await;

        let add_tlc_result = call!(node_a.network_actor, |rpc_reply| {
            NetworkActorMessage::Command(NetworkActorCommand::ControlFiberChannel(
                ChannelCommandWithId {
                    channel_id: new_channel_id,
                    command: ChannelCommand::AddTlc(
                        AddTlcCommand {
                            amount: tlc_amount,
                            hash_algorithm: wrong_algorithm,
                            payment_hash: Some(digest.into()),
                            expiry: LockTime::new(100),
                            preimage: None,
                            onion_packet: vec![],
                            previous_tlc: None,
                        },
                        rpc_reply,
                    ),
                },
            ))
        })
        .expect("node_b alive")
        .expect("successfully added tlc");

        dbg!(&add_tlc_result);

        dbg!("Sleeping for some time to wait for the AddTlc processed by both party");
        tokio::time::sleep(tokio::time::Duration::from_secs(1)).await;

        let remove_tlc_result = call!(node_b.network_actor, |rpc_reply| {
            NetworkActorMessage::Command(NetworkActorCommand::ControlFiberChannel(
                ChannelCommandWithId {
                    channel_id: new_channel_id,
                    command: ChannelCommand::RemoveTlc(
                        RemoveTlcCommand {
                            id: add_tlc_result.tlc_id,
                            reason: RemoveTlcReason::RemoveTlcFulfill(RemoveTlcFulfill {
                                payment_preimage: preimage.into(),
                            }),
                        },
                        rpc_reply,
                    ),
                },
            ))
        })
        .expect("node_b alive");

        dbg!(&remove_tlc_result);
        assert!(remove_tlc_result.is_err());
    }

    #[tokio::test]
    async fn test_remove_tlc_with_wrong_hash_algorithm() {
        let supported_algorithms = HashAlgorithm::supported_algorithms();
        for algorithm1 in &supported_algorithms {
            for algorithm2 in &supported_algorithms {
                if algorithm2 == algorithm1 {
                    continue;
                }
                do_test_remove_tlc_with_wrong_hash_algorithm(*algorithm1, *algorithm2).await;
            }
        }
    }

    async fn do_test_channel_with_simple_update_operation(algorithm: HashAlgorithm) {
        let node_a_funding_amount = 100000000000;
        let node_b_funding_amount = 6200000000;

        let (mut node_a, mut node_b, new_channel_id) = create_nodes_with_established_channel(
            node_a_funding_amount,
            node_b_funding_amount,
            false,
        )
        .await;

        let preimage = [1; 32];
        let digest = algorithm.hash(&preimage);
        let tlc_amount = 1000000000;

        let add_tlc_result = call!(node_a.network_actor, |rpc_reply| {
            NetworkActorMessage::Command(NetworkActorCommand::ControlFiberChannel(
                ChannelCommandWithId {
                    channel_id: new_channel_id,
                    command: ChannelCommand::AddTlc(
                        AddTlcCommand {
                            amount: tlc_amount,
                            hash_algorithm: algorithm,
                            payment_hash: Some(digest.into()),
                            expiry: LockTime::new(100),
                            preimage: None,
                            onion_packet: vec![],
                            previous_tlc: None,
                        },
                        rpc_reply,
                    ),
                },
            ))
        })
        .expect("node_b alive")
        .expect("successfully added tlc");

        dbg!(&add_tlc_result);

        dbg!("Sleeping for some time to wait for the AddTlc processed by both party");
        tokio::time::sleep(tokio::time::Duration::from_secs(1)).await;

        call!(node_b.network_actor, |rpc_reply| {
            NetworkActorMessage::Command(NetworkActorCommand::ControlFiberChannel(
                ChannelCommandWithId {
                    channel_id: new_channel_id,
                    command: ChannelCommand::RemoveTlc(
                        RemoveTlcCommand {
                            id: add_tlc_result.tlc_id,
                            reason: RemoveTlcReason::RemoveTlcFulfill(RemoveTlcFulfill {
                                payment_preimage: preimage.into(),
                            }),
                        },
                        rpc_reply,
                    ),
                },
            ))
        })
        .expect("node_b alive")
        .expect("successfully removed tlc");

        let fee_rate = FeeRate::from_u64(DEFAULT_COMMITMENT_FEE_RATE);
        call!(node_b.network_actor, |rpc_reply| {
            NetworkActorMessage::Command(NetworkActorCommand::ControlFiberChannel(
                ChannelCommandWithId {
                    channel_id: new_channel_id,
                    command: ChannelCommand::Shutdown(
                        ShutdownCommand {
                            close_script: Script::default().as_builder().build(),
                            fee_rate,
                            force: false,
                        },
                        rpc_reply,
                    ),
                },
            ))
        })
        .expect("node_b alive")
        .expect("successfully shutdown channel");

        let node_a_shutdown_tx_hash = node_a
            .expect_to_process_event(|event| match event {
                NetworkServiceEvent::ChannelClosed(peer_id, channel_id, tx_hash) => {
                    println!(
                        "Shutdown tx ({:?}) from {:?} for channel {:?} received",
                        &tx_hash, &peer_id, channel_id
                    );
                    assert_eq!(peer_id, &node_b.peer_id);
                    assert_eq!(channel_id, &new_channel_id);
                    Some(tx_hash.clone())
                }
                _ => None,
            })
            .await;

        dbg!(&node_a_shutdown_tx_hash);

        let node_b_shutdown_tx_hash = node_b
            .expect_to_process_event(|event| match event {
                NetworkServiceEvent::ChannelClosed(peer_id, channel_id, tx_hash) => {
                    println!(
                        "Shutdown tx ({:?}) from {:?} for channel {:?} received",
                        &tx_hash, &peer_id, channel_id
                    );
                    assert_eq!(peer_id, &node_a.peer_id);
                    assert_eq!(channel_id, &new_channel_id);
                    Some(tx_hash.clone())
                }
                _ => None,
            })
            .await;

        dbg!(&node_b_shutdown_tx_hash);

        assert_eq!(node_a_shutdown_tx_hash, node_b_shutdown_tx_hash);

        assert_eq!(
            node_a.trace_tx_hash(node_a_shutdown_tx_hash.clone()).await,
            Status::Committed
        );
        assert_eq!(
            node_b.trace_tx_hash(node_b_shutdown_tx_hash.clone()).await,
            Status::Committed
        );

        // TODO: maybe also check shutdown tx outputs and output balances here.
    }

    #[tokio::test]
    async fn test_revoke_old_commitment_transaction() {
        init_tracing();

        let [mut node_a, mut node_b] = NetworkNode::new_n_interconnected_nodes().await;

        let message = |rpc_reply| {
            NetworkActorMessage::Command(NetworkActorCommand::OpenChannel(
                OpenChannelCommand {
                    peer_id: node_b.peer_id.clone(),
                    public: false,
                    shutdown_script: None,
                    funding_amount: 100000000000,
                    funding_udt_type_script: None,
                    commitment_fee_rate: None,
                    funding_fee_rate: None,
                    tlc_locktime_expiry_delta: None,
                    tlc_min_value: None,
                    tlc_max_value: None,
                    tlc_fee_proportional_millionths: None,
                    max_num_of_accept_tlcs: None,
                    max_tlc_value_in_flight: None,
                },
                rpc_reply,
            ))
        };
        let open_channel_result = call!(node_a.network_actor, message)
            .expect("node_a alive")
            .expect("open channel success");

        node_b
            .expect_event(|event| match event {
                NetworkServiceEvent::ChannelPendingToBeAccepted(peer_id, channel_id) => {
                    println!("A channel ({:?}) to {:?} create", &channel_id, peer_id);
                    assert_eq!(peer_id, &node_a.peer_id);
                    true
                }
                _ => false,
            })
            .await;
        let message = |rpc_reply| {
            NetworkActorMessage::Command(NetworkActorCommand::AcceptChannel(
                AcceptChannelCommand {
                    temp_channel_id: open_channel_result.channel_id,
                    funding_amount: 6200000000,
                    shutdown_script: None,
                },
                rpc_reply,
            ))
        };
        let accept_channel_result = call!(node_b.network_actor, message)
            .expect("node_b alive")
            .expect("accept channel success");
        let new_channel_id = accept_channel_result.new_channel_id;

        let commitment_tx = node_b
            .expect_to_process_event(|event| match event {
                NetworkServiceEvent::RemoteCommitmentSigned(peer_id, channel_id, num, tx) => {
                    println!(
                        "Commitment tx (#{}) {:?} from {:?} for channel {:?} received",
                        num, &tx, peer_id, channel_id
                    );
                    assert_eq!(peer_id, &node_a.peer_id);
                    assert_eq!(channel_id, &new_channel_id);
                    Some(tx.clone())
                }
                _ => None,
            })
            .await;

        node_a
            .expect_event(|event| match event {
                NetworkServiceEvent::ChannelReady(peer_id, channel_id, _funding_tx_hash) => {
                    println!(
                        "A channel ({:?}) to {:?} is now ready",
                        &channel_id, &peer_id
                    );
                    assert_eq!(peer_id, &node_b.peer_id);
                    assert_eq!(channel_id, &new_channel_id);
                    true
                }
                _ => false,
            })
            .await;

        node_b
            .expect_event(|event| match event {
                NetworkServiceEvent::ChannelReady(peer_id, channel_id, _funding_tx_hash) => {
                    println!(
                        "A channel ({:?}) to {:?} is now ready",
                        &channel_id, &peer_id
                    );
                    assert_eq!(peer_id, &node_a.peer_id);
                    assert_eq!(channel_id, &new_channel_id);
                    true
                }
                _ => false,
            })
            .await;

        node_a
            .network_actor
            .send_message(NetworkActorMessage::Command(
                NetworkActorCommand::ControlFiberChannel(ChannelCommandWithId {
                    channel_id: new_channel_id,
                    command: ChannelCommand::CommitmentSigned(),
                }),
            ))
            .expect("node_a alive");

        let (x_only_aggregated_pubkey, signature, output, output_data) = node_a
            .expect_to_process_event(|event| match event {
                NetworkServiceEvent::RevokeAndAckReceived(
                    peer_id,
                    channel_id,
                    commitment_number,
                    x_only_aggregated_pubkey,
                    signature,
                    output,
                    output_data,
                ) => {
                    assert_eq!(peer_id, &node_b.peer_id);
                    assert_eq!(channel_id, &new_channel_id);
                    assert_eq!(*commitment_number, 1u64);
                    Some((
                        x_only_aggregated_pubkey.clone(),
                        signature.clone(),
                        output.clone(),
                        output_data.clone(),
                    ))
                }
                _ => None,
            })
            .await;

        assert_eq!(
            node_a.submit_tx(commitment_tx.clone()).await,
            Status::Committed
        );

        println!("commitment_tx: {:?}", commitment_tx);

        let tx = Transaction::default()
            .as_advanced_builder()
            .cell_deps(get_cell_deps(vec![Contract::CommitmentLock], &None))
            .input(
                CellInput::new_builder()
                    .previous_output(commitment_tx.output_pts().get(0).unwrap().clone())
                    .build(),
            )
            .output(output)
            .output_data(output_data)
            .build();

        let empty_witness_args = [16, 0, 0, 0, 16, 0, 0, 0, 16, 0, 0, 0, 16, 0, 0, 0];
        let witness = [
            empty_witness_args.to_vec(),
            vec![0xFF],
            1u64.to_be_bytes().to_vec(),
            x_only_aggregated_pubkey.to_vec(),
            signature.serialize().to_vec(),
        ]
        .concat();

        let revocation_tx = tx.as_advanced_builder().witness(witness.pack()).build();

        assert_eq!(
            node_a.submit_tx(revocation_tx.clone()).await,
            Status::Committed
        );
    }

    #[tokio::test]
    async fn test_channel_with_simple_update_operation() {
        for algorithm in HashAlgorithm::supported_algorithms() {
            do_test_channel_with_simple_update_operation(algorithm).await
        }
    }

    #[tokio::test]
    async fn test_create_channel() {
        let [mut node_a, mut node_b] = NetworkNode::new_n_interconnected_nodes().await;

        let message = |rpc_reply| {
            NetworkActorMessage::Command(NetworkActorCommand::OpenChannel(
                OpenChannelCommand {
                    peer_id: node_b.peer_id.clone(),
                    public: false,
                    shutdown_script: None,
                    funding_amount: 100000000000,
                    funding_udt_type_script: None,
                    commitment_fee_rate: None,
                    funding_fee_rate: None,
                    tlc_locktime_expiry_delta: None,
                    tlc_min_value: None,
                    tlc_max_value: None,
                    tlc_fee_proportional_millionths: None,
                    max_num_of_accept_tlcs: None,
                    max_tlc_value_in_flight: None,
                },
                rpc_reply,
            ))
        };
        let open_channel_result = call!(node_a.network_actor, message)
            .expect("node_a alive")
            .expect("open channel success");

        node_b
            .expect_event(|event| match event {
                NetworkServiceEvent::ChannelPendingToBeAccepted(peer_id, channel_id) => {
                    println!("A channel ({:?}) to {:?} create", &channel_id, peer_id);
                    assert_eq!(peer_id, &node_a.peer_id);
                    true
                }
                _ => false,
            })
            .await;
        let message = |rpc_reply| {
            NetworkActorMessage::Command(NetworkActorCommand::AcceptChannel(
                AcceptChannelCommand {
                    temp_channel_id: open_channel_result.channel_id,
                    funding_amount: 6200000000,
                    shutdown_script: None,
                },
                rpc_reply,
            ))
        };
        let accept_channel_result = call!(node_b.network_actor, message)
            .expect("node_b alive")
            .expect("accept channel success");
        let new_channel_id = accept_channel_result.new_channel_id;

        let node_a_commitment_tx = node_a
            .expect_to_process_event(|event| match event {
                NetworkServiceEvent::RemoteCommitmentSigned(peer_id, channel_id, num, tx) => {
                    println!(
                        "Commitment tx (#{}) {:?} from {:?} for channel {:?} received",
                        num, &tx, peer_id, channel_id
                    );
                    assert_eq!(peer_id, &node_b.peer_id);
                    assert_eq!(channel_id, &new_channel_id);
                    Some(tx.clone())
                }
                _ => None,
            })
            .await;

        let node_b_commitment_tx = node_b
            .expect_to_process_event(|event| match event {
                NetworkServiceEvent::RemoteCommitmentSigned(peer_id, channel_id, num, tx) => {
                    println!(
                        "Commitment tx (#{}) {:?} from {:?} for channel {:?} received",
                        num, &tx, peer_id, channel_id
                    );
                    assert_eq!(peer_id, &node_a.peer_id);
                    assert_eq!(channel_id, &new_channel_id);
                    Some(tx.clone())
                }
                _ => None,
            })
            .await;

        node_a
            .expect_event(|event| match event {
                NetworkServiceEvent::ChannelReady(peer_id, channel_id, _funding_tx_hash) => {
                    println!(
                        "A channel ({:?}) to {:?} is now ready",
                        &channel_id, &peer_id
                    );
                    assert_eq!(peer_id, &node_b.peer_id);
                    assert_eq!(channel_id, &new_channel_id);
                    true
                }
                _ => false,
            })
            .await;

        node_b
            .expect_event(|event| match event {
                NetworkServiceEvent::ChannelReady(peer_id, channel_id, _funding_tx_hash) => {
                    println!(
                        "A channel ({:?}) to {:?} is now ready",
                        &channel_id, &peer_id
                    );
                    assert_eq!(peer_id, &node_a.peer_id);
                    assert_eq!(channel_id, &new_channel_id);
                    true
                }
                _ => false,
            })
            .await;

        // We can submit the commitment txs to the chain now.
        assert_eq!(
            node_a.submit_tx(node_a_commitment_tx.clone()).await,
            Status::Committed
        );
        assert_eq!(
            node_b.submit_tx(node_b_commitment_tx.clone()).await,
            Status::Committed
        );
    }

    #[tokio::test]
    async fn test_reestablish_channel() {
        let [mut node_a, mut node_b] = NetworkNode::new_n_interconnected_nodes().await;

        let message = |rpc_reply| {
            NetworkActorMessage::Command(NetworkActorCommand::OpenChannel(
                OpenChannelCommand {
                    peer_id: node_b.peer_id.clone(),
                    public: false,
                    shutdown_script: None,
                    funding_amount: 100000000000,
                    funding_udt_type_script: None,
                    commitment_fee_rate: None,
                    funding_fee_rate: None,
                    tlc_locktime_expiry_delta: None,
                    tlc_min_value: None,
                    tlc_max_value: None,
                    tlc_fee_proportional_millionths: None,
                    max_num_of_accept_tlcs: None,
                    max_tlc_value_in_flight: None,
                },
                rpc_reply,
            ))
        };
        let open_channel_result = call!(node_a.network_actor, message)
            .expect("node_a alive")
            .expect("open channel success");

        node_b
            .expect_event(|event| match event {
                NetworkServiceEvent::ChannelPendingToBeAccepted(peer_id, channel_id) => {
                    println!("A channel ({:?}) to {:?} create", &channel_id, peer_id);
                    assert_eq!(peer_id, &node_a.peer_id);
                    true
                }
                _ => false,
            })
            .await;

        let message = |rpc_reply| {
            NetworkActorMessage::Command(NetworkActorCommand::AcceptChannel(
                AcceptChannelCommand {
                    temp_channel_id: open_channel_result.channel_id,
                    funding_amount: 6200000000,
                    shutdown_script: None,
                },
                rpc_reply,
            ))
        };
        let _accept_channel_result = call!(node_b.network_actor, message)
            .expect("node_b alive")
            .expect("accept channel success");

        node_a
            .expect_event(|event| match event {
                NetworkServiceEvent::ChannelCreated(peer_id, channel_id) => {
                    println!("A channel ({:?}) to {:?} create", channel_id, peer_id);
                    assert_eq!(peer_id, &node_b.peer_id);
                    true
                }
                _ => false,
            })
            .await;

        node_b
            .expect_event(|event| match event {
                NetworkServiceEvent::ChannelCreated(peer_id, channel_id) => {
                    println!("A channel ({:?}) to {:?} create", channel_id, peer_id);
                    assert_eq!(peer_id, &node_a.peer_id);
                    true
                }
                _ => false,
            })
            .await;

        node_a
            .network_actor
            .send_message(NetworkActorMessage::new_command(
                NetworkActorCommand::DisconnectPeer(node_b.peer_id.clone()),
            ))
            .expect("node_a alive");

        node_a
            .expect_event(|event| match event {
                NetworkServiceEvent::PeerDisConnected(peer_id, _) => {
                    assert_eq!(peer_id, &node_b.peer_id);
                    true
                }
                _ => false,
            })
            .await;

        node_b
            .expect_event(|event| match event {
                NetworkServiceEvent::PeerDisConnected(peer_id, _) => {
                    assert_eq!(peer_id, &node_a.peer_id);
                    true
                }
                _ => false,
            })
            .await;

        // sleep for a while to wait before the reconnection, otherwise there maybe
        // an error with `RepeatedConnection` in an odd chance.
        tokio::time::sleep(tokio::time::Duration::from_secs(1)).await;

        // Don't use `connect_to` here as that may consume the `ChannelCreated` event.
        // This is due to tentacle connection is async. We may actually send
        // the `ChannelCreated` event before the `PeerConnected` event.
        node_a.connect_to_nonblocking(&node_b).await;

        node_a
            .expect_event(|event| match event {
                NetworkServiceEvent::ChannelCreated(peer_id, channel_id) => {
                    println!("A channel ({:?}) to {:?} create", channel_id, peer_id);
                    assert_eq!(peer_id, &node_b.peer_id);
                    true
                }
                _ => false,
            })
            .await;

        node_b
            .expect_event(|event| match event {
                NetworkServiceEvent::ChannelCreated(peer_id, channel_id) => {
                    println!("A channel ({:?}) to {:?} create", channel_id, peer_id);
                    assert_eq!(peer_id, &node_a.peer_id);
                    true
                }
                _ => false,
            })
            .await;
    }
=======
>>>>>>> d0502b71
}<|MERGE_RESOLUTION|>--- conflicted
+++ resolved
@@ -5725,1183 +5725,4 @@
         );
         SecNonce::build(seckey.as_ref()).build()
     }
-<<<<<<< HEAD
-}
-
-#[cfg(test)]
-mod tests {
-    use crate::{
-        ckb::contracts::{get_cell_deps, Contract},
-        fiber::{
-            channel::{
-                derive_revocation_pubkey, AddTlcCommand, ChannelCommand, ChannelCommandWithId,
-                RemoveTlcCommand, ShutdownCommand, DEFAULT_COMMITMENT_FEE_RATE,
-            },
-            hash_algorithm::HashAlgorithm,
-            network::{AcceptChannelCommand, OpenChannelCommand},
-            test_utils::{init_tracing, NetworkNode},
-            types::{Hash256, LockTime, RemoveTlcFulfill, RemoveTlcReason},
-            NetworkActorCommand, NetworkActorMessage,
-        },
-        NetworkServiceEvent,
-    };
-
-    use super::{super::types::Privkey, derive_private_key, derive_tlc_pubkey, InMemorySigner};
-    use ckb_jsonrpc_types::Status;
-    use ckb_types::{
-        core::FeeRate,
-        packed::{CellInput, Script, Transaction},
-        prelude::{AsTransactionBuilder, Builder, Entity, Pack},
-    };
-    use ractor::call;
-
-    #[test]
-    fn test_per_commitment_point_and_secret_consistency() {
-        init_tracing();
-
-        let signer = InMemorySigner::generate_from_seed(&[1; 32]);
-        assert_eq!(
-            signer.get_commitment_point(0),
-            Privkey::from(&signer.get_commitment_secret(0)).pubkey()
-        );
-    }
-
-    #[test]
-    fn test_derive_private_and_public_tlc_keys() {
-        let privkey = Privkey::from(&[1; 32]);
-        let per_commitment_point = Privkey::from(&[2; 32]).pubkey();
-        let derived_privkey = derive_private_key(&privkey, &per_commitment_point);
-        let derived_pubkey = derive_tlc_pubkey(&privkey.pubkey(), &per_commitment_point);
-        assert_eq!(derived_privkey.pubkey(), derived_pubkey);
-    }
-
-    #[test]
-    fn test_derive_private_and_public_revocation_keys() {
-        let base_revocation_key = Privkey::from(&[1; 32]);
-        let per_commitment_secret = Privkey::from(&[2; 32]);
-        let derived_privkey =
-            derive_private_key(&per_commitment_secret, &base_revocation_key.pubkey());
-        let derived_pubkey = derive_revocation_pubkey(
-            &base_revocation_key.pubkey(),
-            &per_commitment_secret.pubkey(),
-        );
-        assert_eq!(derived_privkey.pubkey(), derived_pubkey);
-    }
-
-    #[tokio::test]
-    async fn test_open_channel_to_peer() {
-        let [node_a, mut node_b] = NetworkNode::new_n_interconnected_nodes().await;
-
-        let message = |rpc_reply| {
-            NetworkActorMessage::Command(NetworkActorCommand::OpenChannel(
-                OpenChannelCommand {
-                    peer_id: node_b.peer_id.clone(),
-                    public: false,
-                    shutdown_script: None,
-                    funding_amount: 100000000000,
-                    funding_udt_type_script: None,
-                    commitment_fee_rate: None,
-                    funding_fee_rate: None,
-                    tlc_locktime_expiry_delta: None,
-                    tlc_min_value: None,
-                    tlc_max_value: None,
-                    tlc_fee_proportional_millionths: None,
-                    max_num_of_accept_tlcs: None,
-                    max_tlc_value_in_flight: None,
-                },
-                rpc_reply,
-            ))
-        };
-        let _open_channel_result = call!(node_a.network_actor, message)
-            .expect("node_a alive")
-            .expect("open channel success");
-
-        node_b
-            .expect_event(|event| match event {
-                NetworkServiceEvent::ChannelPendingToBeAccepted(peer_id, channel_id) => {
-                    println!("A channel ({:?}) to {:?} create", channel_id, peer_id);
-                    assert_eq!(peer_id, &node_a.peer_id);
-                    true
-                }
-                _ => false,
-            })
-            .await;
-    }
-
-    #[tokio::test]
-    async fn test_open_and_accept_channel() {
-        use crate::fiber::channel::DEFAULT_CHANNEL_MINIMAL_CKB_AMOUNT;
-
-        let [node_a, mut node_b] = NetworkNode::new_n_interconnected_nodes().await;
-
-        let message = |rpc_reply| {
-            NetworkActorMessage::Command(NetworkActorCommand::OpenChannel(
-                OpenChannelCommand {
-                    peer_id: node_b.peer_id.clone(),
-                    public: false,
-                    shutdown_script: None,
-                    funding_amount: 100000000000,
-                    funding_udt_type_script: None,
-                    commitment_fee_rate: None,
-                    funding_fee_rate: None,
-                    tlc_locktime_expiry_delta: None,
-                    tlc_min_value: None,
-                    tlc_max_value: None,
-                    tlc_fee_proportional_millionths: None,
-                    max_num_of_accept_tlcs: None,
-                    max_tlc_value_in_flight: None,
-                },
-                rpc_reply,
-            ))
-        };
-        let open_channel_result = call!(node_a.network_actor, message)
-            .expect("node_a alive")
-            .expect("open channel success");
-
-        node_b
-            .expect_event(|event| match event {
-                NetworkServiceEvent::ChannelPendingToBeAccepted(peer_id, channel_id) => {
-                    println!("A channel ({:?}) to {:?} create", &channel_id, peer_id);
-                    assert_eq!(peer_id, &node_a.peer_id);
-                    true
-                }
-                _ => false,
-            })
-            .await;
-
-        let message = |rpc_reply| {
-            NetworkActorMessage::Command(NetworkActorCommand::AcceptChannel(
-                AcceptChannelCommand {
-                    temp_channel_id: open_channel_result.channel_id,
-                    funding_amount: DEFAULT_CHANNEL_MINIMAL_CKB_AMOUNT as u128,
-                    shutdown_script: None,
-                },
-                rpc_reply,
-            ))
-        };
-
-        let _accept_channel_result = call!(node_b.network_actor, message)
-            .expect("node_b alive")
-            .expect("accept channel success");
-    }
-
-    #[tokio::test]
-    async fn test_create_public_channel() {
-        init_tracing();
-
-        let _span = tracing::info_span!("node", node = "test").entered();
-
-        let node_a_funding_amount = 100000000000;
-        let node_b_funding_amount = 6200000000;
-
-        let (_node_a, _node_b, _new_channel_id) = create_nodes_with_established_channel(
-            node_a_funding_amount,
-            node_b_funding_amount,
-            true,
-        )
-        .await;
-        // Wait for the channel announcement to be broadcasted
-        tokio::time::sleep(tokio::time::Duration::from_millis(5000)).await;
-        // FIXME: add assertion
-    }
-
-    #[tokio::test]
-    async fn test_stash_broadcast_messages() {
-        init_tracing();
-
-        let _span = tracing::info_span!("node", node = "test").entered();
-
-        let node_a_funding_amount = 100000000000;
-        let node_b_funding_amount = 6200000000;
-
-        let (node_a, _node_b, _new_channel_id) = create_nodes_with_established_channel(
-            node_a_funding_amount,
-            node_b_funding_amount,
-            true,
-        )
-        .await;
-
-        // Mark sync done for node_a after 1 second
-        node_a
-            .network_actor
-            .send_after(ractor::concurrency::Duration::from_secs(1), || {
-                NetworkActorMessage::new_command(NetworkActorCommand::MarkSyncingDone)
-            });
-
-        // Wait for the channel announcement to be broadcasted
-        tokio::time::sleep(tokio::time::Duration::from_millis(5000)).await;
-    }
-
-    async fn do_test_channel_commitment_tx_after_add_tlc(algorithm: HashAlgorithm) {
-        let [mut node_a, mut node_b] = NetworkNode::new_n_interconnected_nodes().await;
-
-        let node_a_funding_amount = 100000000000;
-        let node_b_funidng_amount = 6200000000;
-
-        let message = |rpc_reply| {
-            NetworkActorMessage::Command(NetworkActorCommand::OpenChannel(
-                OpenChannelCommand {
-                    peer_id: node_b.peer_id.clone(),
-                    public: false,
-                    shutdown_script: None,
-                    funding_amount: node_a_funding_amount,
-                    funding_udt_type_script: None,
-                    commitment_fee_rate: None,
-                    funding_fee_rate: None,
-                    tlc_locktime_expiry_delta: None,
-                    tlc_min_value: None,
-                    tlc_max_value: None,
-                    tlc_fee_proportional_millionths: None,
-                    max_num_of_accept_tlcs: None,
-                    max_tlc_value_in_flight: None,
-                },
-                rpc_reply,
-            ))
-        };
-        let open_channel_result = call!(node_a.network_actor, message)
-            .expect("node_a alive")
-            .expect("open channel success");
-
-        node_b
-            .expect_event(|event| match event {
-                NetworkServiceEvent::ChannelPendingToBeAccepted(peer_id, channel_id) => {
-                    println!("A channel ({:?}) to {:?} create", &channel_id, peer_id);
-                    assert_eq!(peer_id, &node_a.peer_id);
-                    true
-                }
-                _ => false,
-            })
-            .await;
-        let message = |rpc_reply| {
-            NetworkActorMessage::Command(NetworkActorCommand::AcceptChannel(
-                AcceptChannelCommand {
-                    temp_channel_id: open_channel_result.channel_id,
-                    funding_amount: node_b_funidng_amount,
-                    shutdown_script: None,
-                },
-                rpc_reply,
-            ))
-        };
-        let accept_channel_result = call!(node_b.network_actor, message)
-            .expect("node_b alive")
-            .expect("accept channel success");
-        let new_channel_id = accept_channel_result.new_channel_id;
-
-        node_a
-            .expect_event(|event| match event {
-                NetworkServiceEvent::ChannelReady(peer_id, channel_id, _funding_tx_hash) => {
-                    println!(
-                        "A channel ({:?}) to {:?} is now ready",
-                        &channel_id, &peer_id
-                    );
-                    assert_eq!(peer_id, &node_b.peer_id);
-                    assert_eq!(channel_id, &new_channel_id);
-                    true
-                }
-                _ => false,
-            })
-            .await;
-
-        node_b
-            .expect_event(|event| match event {
-                NetworkServiceEvent::ChannelReady(peer_id, channel_id, _funding_tx_hash) => {
-                    println!(
-                        "A channel ({:?}) to {:?} is now ready",
-                        &channel_id, &peer_id
-                    );
-                    assert_eq!(peer_id, &node_a.peer_id);
-                    assert_eq!(channel_id, &new_channel_id);
-                    true
-                }
-                _ => false,
-            })
-            .await;
-
-        let preimage = [1; 32];
-        let digest = algorithm.hash(&preimage);
-        let tlc_amount = 1000000000;
-
-        let add_tlc_result = call!(node_a.network_actor, |rpc_reply| {
-            NetworkActorMessage::Command(NetworkActorCommand::ControlFiberChannel(
-                ChannelCommandWithId {
-                    channel_id: new_channel_id,
-                    command: ChannelCommand::AddTlc(
-                        AddTlcCommand {
-                            amount: tlc_amount,
-                            hash_algorithm: algorithm,
-                            payment_hash: Some(digest.into()),
-                            expiry: LockTime::new(100),
-                            preimage: None,
-                            onion_packet: vec![],
-                            previous_tlc: None,
-                        },
-                        rpc_reply,
-                    ),
-                },
-            ))
-        })
-        .expect("node_b alive")
-        .expect("successfully added tlc");
-
-        dbg!(&add_tlc_result);
-
-        // Since we currently automatically send a `CommitmentSigned` message
-        // after sending a `AddTlc` message, we can expect the `RemoteCommitmentSigned`
-        // to be received by node b.
-        let node_b_commitment_tx = node_b
-            .expect_to_process_event(|event| match event {
-                NetworkServiceEvent::RemoteCommitmentSigned(peer_id, channel_id, num, tx) => {
-                    println!(
-                        "Commitment tx (#{}) {:?} from {:?} for channel {:?} received",
-                        num, &tx, peer_id, channel_id
-                    );
-                    assert_eq!(peer_id, &node_a.peer_id);
-                    assert_eq!(channel_id, &new_channel_id);
-                    Some(tx.clone())
-                }
-                _ => None,
-            })
-            .await;
-
-        call!(node_b.network_actor, |rpc_reply| {
-            NetworkActorMessage::Command(NetworkActorCommand::ControlFiberChannel(
-                ChannelCommandWithId {
-                    channel_id: new_channel_id,
-                    command: ChannelCommand::RemoveTlc(
-                        RemoveTlcCommand {
-                            id: add_tlc_result.tlc_id,
-                            reason: RemoveTlcReason::RemoveTlcFulfill(RemoveTlcFulfill {
-                                payment_preimage: preimage.into(),
-                            }),
-                        },
-                        rpc_reply,
-                    ),
-                },
-            ))
-        })
-        .expect("node_b alive")
-        .expect("successfully removed tlc");
-
-        // Since we currently automatically send a `CommitmentSigned` message
-        // after sending a `RemoveTlc` message, we can expect the `RemoteCommitmentSigned`
-        // to be received by node a.
-        let node_a_commitment_tx = node_a
-            .expect_to_process_event(|event| match event {
-                NetworkServiceEvent::RemoteCommitmentSigned(peer_id, channel_id, num, tx) => {
-                    println!(
-                        "Commitment tx (#{}) {:?} from {:?} for channel {:?} received",
-                        num, &tx, peer_id, channel_id
-                    );
-                    assert_eq!(peer_id, &node_b.peer_id);
-                    assert_eq!(channel_id, &new_channel_id);
-                    Some(tx.clone())
-                }
-                _ => None,
-            })
-            .await;
-
-        assert_eq!(
-            node_a.submit_tx(node_a_commitment_tx.clone()).await,
-            Status::Committed
-        );
-
-        assert_eq!(
-            node_b.submit_tx(node_b_commitment_tx.clone()).await,
-            Status::Committed
-        );
-    }
-
-    #[tokio::test]
-    async fn test_channel_commitment_tx_after_add_tlc_ckbhash() {
-        do_test_channel_commitment_tx_after_add_tlc(HashAlgorithm::CkbHash).await
-    }
-
-    #[tokio::test]
-    async fn test_channel_commitment_tx_after_add_tlc_sha256() {
-        do_test_channel_commitment_tx_after_add_tlc(HashAlgorithm::Sha256).await
-    }
-
-    async fn create_nodes_with_established_channel(
-        node_a_funding_amount: u128,
-        node_b_funding_amount: u128,
-        public: bool,
-    ) -> (NetworkNode, NetworkNode, Hash256) {
-        let [mut node_a, mut node_b] = NetworkNode::new_n_interconnected_nodes().await;
-
-        let message = |rpc_reply| {
-            NetworkActorMessage::Command(NetworkActorCommand::OpenChannel(
-                OpenChannelCommand {
-                    peer_id: node_b.peer_id.clone(),
-                    public,
-                    shutdown_script: None,
-                    funding_amount: node_a_funding_amount,
-                    funding_udt_type_script: None,
-                    commitment_fee_rate: None,
-                    funding_fee_rate: None,
-                    tlc_locktime_expiry_delta: None,
-                    tlc_min_value: None,
-                    tlc_max_value: None,
-                    tlc_fee_proportional_millionths: None,
-                    max_num_of_accept_tlcs: None,
-                    max_tlc_value_in_flight: None,
-                },
-                rpc_reply,
-            ))
-        };
-        let open_channel_result = call!(node_a.network_actor, message)
-            .expect("node_a alive")
-            .expect("open channel success");
-
-        node_b
-            .expect_event(|event| match event {
-                NetworkServiceEvent::ChannelPendingToBeAccepted(peer_id, channel_id) => {
-                    println!("A channel ({:?}) to {:?} create", &channel_id, peer_id);
-                    assert_eq!(peer_id, &node_a.peer_id);
-                    true
-                }
-                _ => false,
-            })
-            .await;
-        let message = |rpc_reply| {
-            NetworkActorMessage::Command(NetworkActorCommand::AcceptChannel(
-                AcceptChannelCommand {
-                    temp_channel_id: open_channel_result.channel_id,
-                    funding_amount: node_b_funding_amount,
-                    shutdown_script: None,
-                },
-                rpc_reply,
-            ))
-        };
-        let accept_channel_result = call!(node_b.network_actor, message)
-            .expect("node_b alive")
-            .expect("accept channel success");
-        let new_channel_id = accept_channel_result.new_channel_id;
-
-        node_a
-            .expect_event(|event| match event {
-                NetworkServiceEvent::ChannelReady(peer_id, channel_id, _funding_tx_hash) => {
-                    println!(
-                        "A channel ({:?}) to {:?} is now ready",
-                        &channel_id, &peer_id
-                    );
-                    assert_eq!(peer_id, &node_b.peer_id);
-                    assert_eq!(channel_id, &new_channel_id);
-                    true
-                }
-                _ => false,
-            })
-            .await;
-
-        node_b
-            .expect_event(|event| match event {
-                NetworkServiceEvent::ChannelReady(peer_id, channel_id, _funding_tx_hash) => {
-                    println!(
-                        "A channel ({:?}) to {:?} is now ready",
-                        &channel_id, &peer_id
-                    );
-                    assert_eq!(peer_id, &node_a.peer_id);
-                    assert_eq!(channel_id, &new_channel_id);
-                    true
-                }
-                _ => false,
-            })
-            .await;
-        (node_a, node_b, new_channel_id)
-    }
-
-    async fn do_test_remove_tlc_with_wrong_hash_algorithm(
-        correct_algorithm: HashAlgorithm,
-        wrong_algorithm: HashAlgorithm,
-    ) {
-        let node_a_funding_amount = 100000000000;
-        let node_b_funding_amount = 6200000000;
-
-        let (node_a, node_b, new_channel_id) = create_nodes_with_established_channel(
-            node_a_funding_amount,
-            node_b_funding_amount,
-            false,
-        )
-        .await;
-
-        let preimage = [1; 32];
-        let digest = correct_algorithm.hash(&preimage);
-        let tlc_amount = 1000000000;
-
-        let add_tlc_result = call!(node_a.network_actor, |rpc_reply| {
-            NetworkActorMessage::Command(NetworkActorCommand::ControlFiberChannel(
-                ChannelCommandWithId {
-                    channel_id: new_channel_id,
-                    command: ChannelCommand::AddTlc(
-                        AddTlcCommand {
-                            amount: tlc_amount,
-                            hash_algorithm: correct_algorithm,
-                            payment_hash: Some(digest.into()),
-                            expiry: LockTime::new(100),
-                            preimage: None,
-                            onion_packet: vec![],
-                            previous_tlc: None,
-                        },
-                        rpc_reply,
-                    ),
-                },
-            ))
-        })
-        .expect("node_b alive")
-        .expect("successfully added tlc");
-
-        dbg!(&add_tlc_result);
-
-        dbg!("Sleeping for some time to wait for the AddTlc processed by both party");
-        tokio::time::sleep(tokio::time::Duration::from_secs(1)).await;
-
-        call!(node_b.network_actor, |rpc_reply| {
-            NetworkActorMessage::Command(NetworkActorCommand::ControlFiberChannel(
-                ChannelCommandWithId {
-                    channel_id: new_channel_id,
-                    command: ChannelCommand::RemoveTlc(
-                        RemoveTlcCommand {
-                            id: add_tlc_result.tlc_id,
-                            reason: RemoveTlcReason::RemoveTlcFulfill(RemoveTlcFulfill {
-                                payment_preimage: preimage.into(),
-                            }),
-                        },
-                        rpc_reply,
-                    ),
-                },
-            ))
-        })
-        .expect("node_b alive")
-        .expect("successfully removed tlc");
-
-        dbg!("Sleeping for some time to wait for the RemoveTlc processed by both party");
-        tokio::time::sleep(tokio::time::Duration::from_secs(1)).await;
-
-        let add_tlc_result = call!(node_a.network_actor, |rpc_reply| {
-            NetworkActorMessage::Command(NetworkActorCommand::ControlFiberChannel(
-                ChannelCommandWithId {
-                    channel_id: new_channel_id,
-                    command: ChannelCommand::AddTlc(
-                        AddTlcCommand {
-                            amount: tlc_amount,
-                            hash_algorithm: wrong_algorithm,
-                            payment_hash: Some(digest.into()),
-                            expiry: LockTime::new(100),
-                            preimage: None,
-                            onion_packet: vec![],
-                            previous_tlc: None,
-                        },
-                        rpc_reply,
-                    ),
-                },
-            ))
-        })
-        .expect("node_b alive")
-        .expect("successfully added tlc");
-
-        dbg!(&add_tlc_result);
-
-        dbg!("Sleeping for some time to wait for the AddTlc processed by both party");
-        tokio::time::sleep(tokio::time::Duration::from_secs(1)).await;
-
-        let remove_tlc_result = call!(node_b.network_actor, |rpc_reply| {
-            NetworkActorMessage::Command(NetworkActorCommand::ControlFiberChannel(
-                ChannelCommandWithId {
-                    channel_id: new_channel_id,
-                    command: ChannelCommand::RemoveTlc(
-                        RemoveTlcCommand {
-                            id: add_tlc_result.tlc_id,
-                            reason: RemoveTlcReason::RemoveTlcFulfill(RemoveTlcFulfill {
-                                payment_preimage: preimage.into(),
-                            }),
-                        },
-                        rpc_reply,
-                    ),
-                },
-            ))
-        })
-        .expect("node_b alive");
-
-        dbg!(&remove_tlc_result);
-        assert!(remove_tlc_result.is_err());
-    }
-
-    #[tokio::test]
-    async fn test_remove_tlc_with_wrong_hash_algorithm() {
-        let supported_algorithms = HashAlgorithm::supported_algorithms();
-        for algorithm1 in &supported_algorithms {
-            for algorithm2 in &supported_algorithms {
-                if algorithm2 == algorithm1 {
-                    continue;
-                }
-                do_test_remove_tlc_with_wrong_hash_algorithm(*algorithm1, *algorithm2).await;
-            }
-        }
-    }
-
-    async fn do_test_channel_with_simple_update_operation(algorithm: HashAlgorithm) {
-        let node_a_funding_amount = 100000000000;
-        let node_b_funding_amount = 6200000000;
-
-        let (mut node_a, mut node_b, new_channel_id) = create_nodes_with_established_channel(
-            node_a_funding_amount,
-            node_b_funding_amount,
-            false,
-        )
-        .await;
-
-        let preimage = [1; 32];
-        let digest = algorithm.hash(&preimage);
-        let tlc_amount = 1000000000;
-
-        let add_tlc_result = call!(node_a.network_actor, |rpc_reply| {
-            NetworkActorMessage::Command(NetworkActorCommand::ControlFiberChannel(
-                ChannelCommandWithId {
-                    channel_id: new_channel_id,
-                    command: ChannelCommand::AddTlc(
-                        AddTlcCommand {
-                            amount: tlc_amount,
-                            hash_algorithm: algorithm,
-                            payment_hash: Some(digest.into()),
-                            expiry: LockTime::new(100),
-                            preimage: None,
-                            onion_packet: vec![],
-                            previous_tlc: None,
-                        },
-                        rpc_reply,
-                    ),
-                },
-            ))
-        })
-        .expect("node_b alive")
-        .expect("successfully added tlc");
-
-        dbg!(&add_tlc_result);
-
-        dbg!("Sleeping for some time to wait for the AddTlc processed by both party");
-        tokio::time::sleep(tokio::time::Duration::from_secs(1)).await;
-
-        call!(node_b.network_actor, |rpc_reply| {
-            NetworkActorMessage::Command(NetworkActorCommand::ControlFiberChannel(
-                ChannelCommandWithId {
-                    channel_id: new_channel_id,
-                    command: ChannelCommand::RemoveTlc(
-                        RemoveTlcCommand {
-                            id: add_tlc_result.tlc_id,
-                            reason: RemoveTlcReason::RemoveTlcFulfill(RemoveTlcFulfill {
-                                payment_preimage: preimage.into(),
-                            }),
-                        },
-                        rpc_reply,
-                    ),
-                },
-            ))
-        })
-        .expect("node_b alive")
-        .expect("successfully removed tlc");
-
-        let fee_rate = FeeRate::from_u64(DEFAULT_COMMITMENT_FEE_RATE);
-        call!(node_b.network_actor, |rpc_reply| {
-            NetworkActorMessage::Command(NetworkActorCommand::ControlFiberChannel(
-                ChannelCommandWithId {
-                    channel_id: new_channel_id,
-                    command: ChannelCommand::Shutdown(
-                        ShutdownCommand {
-                            close_script: Script::default().as_builder().build(),
-                            fee_rate,
-                            force: false,
-                        },
-                        rpc_reply,
-                    ),
-                },
-            ))
-        })
-        .expect("node_b alive")
-        .expect("successfully shutdown channel");
-
-        let node_a_shutdown_tx_hash = node_a
-            .expect_to_process_event(|event| match event {
-                NetworkServiceEvent::ChannelClosed(peer_id, channel_id, tx_hash) => {
-                    println!(
-                        "Shutdown tx ({:?}) from {:?} for channel {:?} received",
-                        &tx_hash, &peer_id, channel_id
-                    );
-                    assert_eq!(peer_id, &node_b.peer_id);
-                    assert_eq!(channel_id, &new_channel_id);
-                    Some(tx_hash.clone())
-                }
-                _ => None,
-            })
-            .await;
-
-        dbg!(&node_a_shutdown_tx_hash);
-
-        let node_b_shutdown_tx_hash = node_b
-            .expect_to_process_event(|event| match event {
-                NetworkServiceEvent::ChannelClosed(peer_id, channel_id, tx_hash) => {
-                    println!(
-                        "Shutdown tx ({:?}) from {:?} for channel {:?} received",
-                        &tx_hash, &peer_id, channel_id
-                    );
-                    assert_eq!(peer_id, &node_a.peer_id);
-                    assert_eq!(channel_id, &new_channel_id);
-                    Some(tx_hash.clone())
-                }
-                _ => None,
-            })
-            .await;
-
-        dbg!(&node_b_shutdown_tx_hash);
-
-        assert_eq!(node_a_shutdown_tx_hash, node_b_shutdown_tx_hash);
-
-        assert_eq!(
-            node_a.trace_tx_hash(node_a_shutdown_tx_hash.clone()).await,
-            Status::Committed
-        );
-        assert_eq!(
-            node_b.trace_tx_hash(node_b_shutdown_tx_hash.clone()).await,
-            Status::Committed
-        );
-
-        // TODO: maybe also check shutdown tx outputs and output balances here.
-    }
-
-    #[tokio::test]
-    async fn test_revoke_old_commitment_transaction() {
-        init_tracing();
-
-        let [mut node_a, mut node_b] = NetworkNode::new_n_interconnected_nodes().await;
-
-        let message = |rpc_reply| {
-            NetworkActorMessage::Command(NetworkActorCommand::OpenChannel(
-                OpenChannelCommand {
-                    peer_id: node_b.peer_id.clone(),
-                    public: false,
-                    shutdown_script: None,
-                    funding_amount: 100000000000,
-                    funding_udt_type_script: None,
-                    commitment_fee_rate: None,
-                    funding_fee_rate: None,
-                    tlc_locktime_expiry_delta: None,
-                    tlc_min_value: None,
-                    tlc_max_value: None,
-                    tlc_fee_proportional_millionths: None,
-                    max_num_of_accept_tlcs: None,
-                    max_tlc_value_in_flight: None,
-                },
-                rpc_reply,
-            ))
-        };
-        let open_channel_result = call!(node_a.network_actor, message)
-            .expect("node_a alive")
-            .expect("open channel success");
-
-        node_b
-            .expect_event(|event| match event {
-                NetworkServiceEvent::ChannelPendingToBeAccepted(peer_id, channel_id) => {
-                    println!("A channel ({:?}) to {:?} create", &channel_id, peer_id);
-                    assert_eq!(peer_id, &node_a.peer_id);
-                    true
-                }
-                _ => false,
-            })
-            .await;
-        let message = |rpc_reply| {
-            NetworkActorMessage::Command(NetworkActorCommand::AcceptChannel(
-                AcceptChannelCommand {
-                    temp_channel_id: open_channel_result.channel_id,
-                    funding_amount: 6200000000,
-                    shutdown_script: None,
-                },
-                rpc_reply,
-            ))
-        };
-        let accept_channel_result = call!(node_b.network_actor, message)
-            .expect("node_b alive")
-            .expect("accept channel success");
-        let new_channel_id = accept_channel_result.new_channel_id;
-
-        let commitment_tx = node_b
-            .expect_to_process_event(|event| match event {
-                NetworkServiceEvent::RemoteCommitmentSigned(peer_id, channel_id, num, tx) => {
-                    println!(
-                        "Commitment tx (#{}) {:?} from {:?} for channel {:?} received",
-                        num, &tx, peer_id, channel_id
-                    );
-                    assert_eq!(peer_id, &node_a.peer_id);
-                    assert_eq!(channel_id, &new_channel_id);
-                    Some(tx.clone())
-                }
-                _ => None,
-            })
-            .await;
-
-        node_a
-            .expect_event(|event| match event {
-                NetworkServiceEvent::ChannelReady(peer_id, channel_id, _funding_tx_hash) => {
-                    println!(
-                        "A channel ({:?}) to {:?} is now ready",
-                        &channel_id, &peer_id
-                    );
-                    assert_eq!(peer_id, &node_b.peer_id);
-                    assert_eq!(channel_id, &new_channel_id);
-                    true
-                }
-                _ => false,
-            })
-            .await;
-
-        node_b
-            .expect_event(|event| match event {
-                NetworkServiceEvent::ChannelReady(peer_id, channel_id, _funding_tx_hash) => {
-                    println!(
-                        "A channel ({:?}) to {:?} is now ready",
-                        &channel_id, &peer_id
-                    );
-                    assert_eq!(peer_id, &node_a.peer_id);
-                    assert_eq!(channel_id, &new_channel_id);
-                    true
-                }
-                _ => false,
-            })
-            .await;
-
-        node_a
-            .network_actor
-            .send_message(NetworkActorMessage::Command(
-                NetworkActorCommand::ControlFiberChannel(ChannelCommandWithId {
-                    channel_id: new_channel_id,
-                    command: ChannelCommand::CommitmentSigned(),
-                }),
-            ))
-            .expect("node_a alive");
-
-        let (x_only_aggregated_pubkey, signature, output, output_data) = node_a
-            .expect_to_process_event(|event| match event {
-                NetworkServiceEvent::RevokeAndAckReceived(
-                    peer_id,
-                    channel_id,
-                    commitment_number,
-                    x_only_aggregated_pubkey,
-                    signature,
-                    output,
-                    output_data,
-                ) => {
-                    assert_eq!(peer_id, &node_b.peer_id);
-                    assert_eq!(channel_id, &new_channel_id);
-                    assert_eq!(*commitment_number, 1u64);
-                    Some((
-                        x_only_aggregated_pubkey.clone(),
-                        signature.clone(),
-                        output.clone(),
-                        output_data.clone(),
-                    ))
-                }
-                _ => None,
-            })
-            .await;
-
-        assert_eq!(
-            node_a.submit_tx(commitment_tx.clone()).await,
-            Status::Committed
-        );
-
-        println!("commitment_tx: {:?}", commitment_tx);
-
-        let tx = Transaction::default()
-            .as_advanced_builder()
-            .cell_deps(get_cell_deps(vec![Contract::CommitmentLock], &None))
-            .input(
-                CellInput::new_builder()
-                    .previous_output(commitment_tx.output_pts().get(0).unwrap().clone())
-                    .build(),
-            )
-            .output(output)
-            .output_data(output_data)
-            .build();
-
-        let empty_witness_args = [16, 0, 0, 0, 16, 0, 0, 0, 16, 0, 0, 0, 16, 0, 0, 0];
-        let witness = [
-            empty_witness_args.to_vec(),
-            vec![0xFF],
-            1u64.to_be_bytes().to_vec(),
-            x_only_aggregated_pubkey.to_vec(),
-            signature.serialize().to_vec(),
-        ]
-        .concat();
-
-        let revocation_tx = tx.as_advanced_builder().witness(witness.pack()).build();
-
-        assert_eq!(
-            node_a.submit_tx(revocation_tx.clone()).await,
-            Status::Committed
-        );
-    }
-
-    #[tokio::test]
-    async fn test_channel_with_simple_update_operation() {
-        for algorithm in HashAlgorithm::supported_algorithms() {
-            do_test_channel_with_simple_update_operation(algorithm).await
-        }
-    }
-
-    #[tokio::test]
-    async fn test_create_channel() {
-        let [mut node_a, mut node_b] = NetworkNode::new_n_interconnected_nodes().await;
-
-        let message = |rpc_reply| {
-            NetworkActorMessage::Command(NetworkActorCommand::OpenChannel(
-                OpenChannelCommand {
-                    peer_id: node_b.peer_id.clone(),
-                    public: false,
-                    shutdown_script: None,
-                    funding_amount: 100000000000,
-                    funding_udt_type_script: None,
-                    commitment_fee_rate: None,
-                    funding_fee_rate: None,
-                    tlc_locktime_expiry_delta: None,
-                    tlc_min_value: None,
-                    tlc_max_value: None,
-                    tlc_fee_proportional_millionths: None,
-                    max_num_of_accept_tlcs: None,
-                    max_tlc_value_in_flight: None,
-                },
-                rpc_reply,
-            ))
-        };
-        let open_channel_result = call!(node_a.network_actor, message)
-            .expect("node_a alive")
-            .expect("open channel success");
-
-        node_b
-            .expect_event(|event| match event {
-                NetworkServiceEvent::ChannelPendingToBeAccepted(peer_id, channel_id) => {
-                    println!("A channel ({:?}) to {:?} create", &channel_id, peer_id);
-                    assert_eq!(peer_id, &node_a.peer_id);
-                    true
-                }
-                _ => false,
-            })
-            .await;
-        let message = |rpc_reply| {
-            NetworkActorMessage::Command(NetworkActorCommand::AcceptChannel(
-                AcceptChannelCommand {
-                    temp_channel_id: open_channel_result.channel_id,
-                    funding_amount: 6200000000,
-                    shutdown_script: None,
-                },
-                rpc_reply,
-            ))
-        };
-        let accept_channel_result = call!(node_b.network_actor, message)
-            .expect("node_b alive")
-            .expect("accept channel success");
-        let new_channel_id = accept_channel_result.new_channel_id;
-
-        let node_a_commitment_tx = node_a
-            .expect_to_process_event(|event| match event {
-                NetworkServiceEvent::RemoteCommitmentSigned(peer_id, channel_id, num, tx) => {
-                    println!(
-                        "Commitment tx (#{}) {:?} from {:?} for channel {:?} received",
-                        num, &tx, peer_id, channel_id
-                    );
-                    assert_eq!(peer_id, &node_b.peer_id);
-                    assert_eq!(channel_id, &new_channel_id);
-                    Some(tx.clone())
-                }
-                _ => None,
-            })
-            .await;
-
-        let node_b_commitment_tx = node_b
-            .expect_to_process_event(|event| match event {
-                NetworkServiceEvent::RemoteCommitmentSigned(peer_id, channel_id, num, tx) => {
-                    println!(
-                        "Commitment tx (#{}) {:?} from {:?} for channel {:?} received",
-                        num, &tx, peer_id, channel_id
-                    );
-                    assert_eq!(peer_id, &node_a.peer_id);
-                    assert_eq!(channel_id, &new_channel_id);
-                    Some(tx.clone())
-                }
-                _ => None,
-            })
-            .await;
-
-        node_a
-            .expect_event(|event| match event {
-                NetworkServiceEvent::ChannelReady(peer_id, channel_id, _funding_tx_hash) => {
-                    println!(
-                        "A channel ({:?}) to {:?} is now ready",
-                        &channel_id, &peer_id
-                    );
-                    assert_eq!(peer_id, &node_b.peer_id);
-                    assert_eq!(channel_id, &new_channel_id);
-                    true
-                }
-                _ => false,
-            })
-            .await;
-
-        node_b
-            .expect_event(|event| match event {
-                NetworkServiceEvent::ChannelReady(peer_id, channel_id, _funding_tx_hash) => {
-                    println!(
-                        "A channel ({:?}) to {:?} is now ready",
-                        &channel_id, &peer_id
-                    );
-                    assert_eq!(peer_id, &node_a.peer_id);
-                    assert_eq!(channel_id, &new_channel_id);
-                    true
-                }
-                _ => false,
-            })
-            .await;
-
-        // We can submit the commitment txs to the chain now.
-        assert_eq!(
-            node_a.submit_tx(node_a_commitment_tx.clone()).await,
-            Status::Committed
-        );
-        assert_eq!(
-            node_b.submit_tx(node_b_commitment_tx.clone()).await,
-            Status::Committed
-        );
-    }
-
-    #[tokio::test]
-    async fn test_reestablish_channel() {
-        let [mut node_a, mut node_b] = NetworkNode::new_n_interconnected_nodes().await;
-
-        let message = |rpc_reply| {
-            NetworkActorMessage::Command(NetworkActorCommand::OpenChannel(
-                OpenChannelCommand {
-                    peer_id: node_b.peer_id.clone(),
-                    public: false,
-                    shutdown_script: None,
-                    funding_amount: 100000000000,
-                    funding_udt_type_script: None,
-                    commitment_fee_rate: None,
-                    funding_fee_rate: None,
-                    tlc_locktime_expiry_delta: None,
-                    tlc_min_value: None,
-                    tlc_max_value: None,
-                    tlc_fee_proportional_millionths: None,
-                    max_num_of_accept_tlcs: None,
-                    max_tlc_value_in_flight: None,
-                },
-                rpc_reply,
-            ))
-        };
-        let open_channel_result = call!(node_a.network_actor, message)
-            .expect("node_a alive")
-            .expect("open channel success");
-
-        node_b
-            .expect_event(|event| match event {
-                NetworkServiceEvent::ChannelPendingToBeAccepted(peer_id, channel_id) => {
-                    println!("A channel ({:?}) to {:?} create", &channel_id, peer_id);
-                    assert_eq!(peer_id, &node_a.peer_id);
-                    true
-                }
-                _ => false,
-            })
-            .await;
-
-        let message = |rpc_reply| {
-            NetworkActorMessage::Command(NetworkActorCommand::AcceptChannel(
-                AcceptChannelCommand {
-                    temp_channel_id: open_channel_result.channel_id,
-                    funding_amount: 6200000000,
-                    shutdown_script: None,
-                },
-                rpc_reply,
-            ))
-        };
-        let _accept_channel_result = call!(node_b.network_actor, message)
-            .expect("node_b alive")
-            .expect("accept channel success");
-
-        node_a
-            .expect_event(|event| match event {
-                NetworkServiceEvent::ChannelCreated(peer_id, channel_id) => {
-                    println!("A channel ({:?}) to {:?} create", channel_id, peer_id);
-                    assert_eq!(peer_id, &node_b.peer_id);
-                    true
-                }
-                _ => false,
-            })
-            .await;
-
-        node_b
-            .expect_event(|event| match event {
-                NetworkServiceEvent::ChannelCreated(peer_id, channel_id) => {
-                    println!("A channel ({:?}) to {:?} create", channel_id, peer_id);
-                    assert_eq!(peer_id, &node_a.peer_id);
-                    true
-                }
-                _ => false,
-            })
-            .await;
-
-        node_a
-            .network_actor
-            .send_message(NetworkActorMessage::new_command(
-                NetworkActorCommand::DisconnectPeer(node_b.peer_id.clone()),
-            ))
-            .expect("node_a alive");
-
-        node_a
-            .expect_event(|event| match event {
-                NetworkServiceEvent::PeerDisConnected(peer_id, _) => {
-                    assert_eq!(peer_id, &node_b.peer_id);
-                    true
-                }
-                _ => false,
-            })
-            .await;
-
-        node_b
-            .expect_event(|event| match event {
-                NetworkServiceEvent::PeerDisConnected(peer_id, _) => {
-                    assert_eq!(peer_id, &node_a.peer_id);
-                    true
-                }
-                _ => false,
-            })
-            .await;
-
-        // sleep for a while to wait before the reconnection, otherwise there maybe
-        // an error with `RepeatedConnection` in an odd chance.
-        tokio::time::sleep(tokio::time::Duration::from_secs(1)).await;
-
-        // Don't use `connect_to` here as that may consume the `ChannelCreated` event.
-        // This is due to tentacle connection is async. We may actually send
-        // the `ChannelCreated` event before the `PeerConnected` event.
-        node_a.connect_to_nonblocking(&node_b).await;
-
-        node_a
-            .expect_event(|event| match event {
-                NetworkServiceEvent::ChannelCreated(peer_id, channel_id) => {
-                    println!("A channel ({:?}) to {:?} create", channel_id, peer_id);
-                    assert_eq!(peer_id, &node_b.peer_id);
-                    true
-                }
-                _ => false,
-            })
-            .await;
-
-        node_b
-            .expect_event(|event| match event {
-                NetworkServiceEvent::ChannelCreated(peer_id, channel_id) => {
-                    println!("A channel ({:?}) to {:?} create", channel_id, peer_id);
-                    assert_eq!(peer_id, &node_a.peer_id);
-                    true
-                }
-                _ => false,
-            })
-            .await;
-    }
-=======
->>>>>>> d0502b71
 }